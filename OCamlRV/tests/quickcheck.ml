--- conflicted
+++ resolved
@@ -16,9 +16,5 @@
     Result.ok s = parse (Format.asprintf "%a" pp_structure_item_list s))
 ;;
 
-<<<<<<< HEAD
-QCheck_base_runner.set_seed 321310454;;
-=======
 (* QCheck_base_runner.set_seed 230743185;; *)
->>>>>>> 75d159b2
 QCheck_base_runner.run_tests [ prop_round_trip ]