--- conflicted
+++ resolved
@@ -116,7 +116,6 @@
 
 let pattern =
   fix (fun pat ->
-<<<<<<< HEAD
     let term =
       choice
         [ ppany
@@ -127,9 +126,6 @@
         ; parse_type_annotation
         ]
     in
-=======
-    let term = choice [ ppany; ppliteral; ppvariable; pparens pat; pp_option pat ] in
->>>>>>> 75d159b2
     let cons = chainl1 term (token "::" *> return (fun p1 p2 -> PCons (p1, p2))) in
     let tuple = pptuple term <|> cons in
     tuple)
@@ -237,12 +233,7 @@
     let ops1 = chainl1 unary (pmul <|> pdiv) in
     let ops2 = chainl1 ops1 (padd <|> psub) in
     let cmp = chainl1 ops2 pcmp in
-<<<<<<< HEAD
-    let opt = p_option cmp <|> cmp in
-    let tuple = petuple opt <|> opt in
-=======
     let tuple = petuple cmp <|> cmp in
->>>>>>> 75d159b2
     choice [ tuple; pelet expr; pematch expr; pefun expr ])
 ;;
 
