(library
 (name OCamlBR)
 (public_name OcamlBR)
<<<<<<< HEAD
 (modules Ast Parser Parser_tests Pr_printer Pr_printer_tests Qcheck)
 (libraries base angstrom qcheck)
 (instrumentation
  (backend bisect_ppx))
 (preprocess
  (pps ppx_deriving.show ppx_inline_test ppx_expect ppx_deriving_qcheck))
 (inline_tests))

(executable
 (name run_qcheck)
 (public_name run_qcheck)
 (modules run_qcheck)
 (libraries qcheck OcamlBR))
=======
 (modules Ast Parser Parser_tests)
 (libraries base angstrom)
 (instrumentation
  (backend bisect_ppx))
 (preprocess
  (pps ppx_deriving.show ppx_inline_test ppx_expect))
 (inline_tests))
>>>>>>> 9bf3b9bd
<|MERGE_RESOLUTION|>--- conflicted
+++ resolved
@@ -1,7 +1,7 @@
 (library
  (name OCamlBR)
  (public_name OcamlBR)
-<<<<<<< HEAD
+
  (modules Ast Parser Parser_tests Pr_printer Pr_printer_tests Qcheck)
  (libraries base angstrom qcheck)
  (instrumentation
@@ -14,13 +14,4 @@
  (name run_qcheck)
  (public_name run_qcheck)
  (modules run_qcheck)
- (libraries qcheck OcamlBR))
-=======
- (modules Ast Parser Parser_tests)
- (libraries base angstrom)
- (instrumentation
-  (backend bisect_ppx))
- (preprocess
-  (pps ppx_deriving.show ppx_inline_test ppx_expect))
- (inline_tests))
->>>>>>> 9bf3b9bd
+ (libraries qcheck OcamlBR))