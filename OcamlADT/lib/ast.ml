(** Copyright 2024, Rodion Suvorov, Mikhail Gavrilenko*)

(** SPDX-License-Identifier: LGPL-3.0-or-later *)

type constant =
  | Const_integer of int (** integer as [52] *)
  | Const_char of char (** char as ['w'] *)
  | Const_string of string (** string as ["Kakadu"] *)
[@@deriving eq, show { with_path = false }]
(* Generates fun's for equality check, string type output and removing the full path to module*)

type ident = string [@@deriving eq, show { with_path = false }]
type 'a list1 = 'a * 'a list [@@deriving eq, show { with_path = false }]
type 'a list2 = 'a * 'a * 'a list [@@deriving eq, show { with_path = false }]

type pattern =
  | Pat_any (** The pattern [_]. *)
  | Pat_var of ident (** A variable pattern such as [x] *)
  | Pat_constant of constant (** Patterns such as [52], ['w'], ["uwu"] *)
  | Pat_tuple of pattern list2 (** Patterns [(P1, ..., Pn)]. *)
  | Pat_construct of ident * pattern option
  (** [Pat_construct(C, args)] represents:
      - [C]               when [args] is [None],
      - [C P]             when [args] is [Some (P)]
      - [C (P1, ..., Pn)] when [args] is
        [Some (Pat_tuple [P1; ...; Pn])] *)
[@@deriving eq, show { with_path = false }]

type rec_flag =
  | Nonrecursive
  | Recursive
[@@deriving eq, show { with_path = false }]

type expression =
  | Exp_ident of ident (** Identifiers such as [x] *)
  | Exp_constant of constant (** Expressions constant such as [1], ['a'], ["true"]**)
  | Exp_tuple of expression list2 (** Expressions [(E1, E2, ..., En)] *)
  | Exp_function of case list1
  (** [Exp_function (P1, [P2; ...; Pn])] represents
      [function P1 | ... | Pn] *)
  | Exp_fun of pattern list1 * expression
  (**[Exp_fun (P1, [P2; ...; Pn], E)] represents:
     [fun P1 ... Pn -> E] *)
  | Exp_apply of expression * expression list1
  (** [Pexp_apply(E0, [E1 ; ... ; En])]
      represents [E0 E1 ... En] *)
  | Exp_match of expression * case list1
  (** [match E0 with P1 -> E1 |[@@deriving eq, show { with_path = false }] | Pn -> En] *)
  | Exp_if of expression * expression * expression option (** [if E1 then E2 else E3] *)
  | Exp_let of rec_flag * value_binding list1 * expression
  (** [Exp_let(flag, [(P1,E1) ; ... ; (Pn,En)], E)] represents:
      - [let P1 = E1 and ... and Pn = EN in E]
        when [flag] is [Nonrecursive],
      - [let rec P1 = E1 and ... and Pn = EN in E]
        when [flag] is [Recursive]. *)
  | Exp_construct of ident * expression option
  (** [Exp_construct(C, exp)] represents:
      - [C]               when [exp] is [None],
      - [C E]             when [exp] is [Some E],
      - [C (E1, ..., En)] when [exp] is [Some (Exp_tuple[E1;...;En])] *)
[@@deriving eq, show { with_path = false }]

and value_binding =
  { pat : pattern
  ; expr : expression
  }

and case =
  { left : pattern
  ; right : expression
  }

type type_expr =
  | Type_arrow of type_expr * type_expr (** [Type_arrow(T1, T2)] represents:
                                            [T1 -> T2] *)
  | Type_var of ident
  | Type_tuple of type_expr list2 (** [Type_tuple([T1, T2, ... Tn])] *)
  | Type_construct of ident * type_expr list
  (** [Type_constr(ident, l)] represents:
      - [tconstr]               when [l=[]],
      - [T tconstr]             when [l=[T]],
      - [(T1, ..., Tn) tconstr] when [l=[T1 ; ... ; Tn]]. *)
[@@deriving eq, show { with_path = false }]

type structure_item =
  | Str_eval of expression
  | Str_value of rec_flag * value_binding list1
  (** [Str_value(rec, [(P1, E1 ; ... ; (Pn, En))])] represents:
      - [let P1 = E1 and ... and Pn = EN]
        when [rec] is [Nonrecursive],
      - [let rec P1 = E1 and ... and Pn = EN ]
        when [rec] is [Recursive]. *)
<<<<<<< HEAD
  (* | Str_adt of ident * (ident * type_expr list) * (ident * type_expr list) list *)
=======
  | Str_adt of ident * (ident * type_expr) list1 (*think about type_expr list*)
>>>>>>> 739030a4
  (** [Str_type(C0, [(C1, [(T11; T12; ... ; T1n_1)]); (C2, [(T21;T22; ... ; T2n_2)]); ... ;
  (Cm, [(Tm1;Tm2; ... ; Tmn_n)]) ])] represents:

      [type C0 =
    | C1 of T11 * ... * T1n_1
    | ...
    | Cm of Tm1 * ... * Tmn_n
    ]

      n_i: [n_i >= 0]
      Invariant: [m > 0] *)
[@@deriving eq, show { with_path = false }]

type program = structure_item list [@@deriving eq, show { with_path = false }]<|MERGE_RESOLUTION|>--- conflicted
+++ resolved
@@ -90,11 +90,7 @@
         when [rec] is [Nonrecursive],
       - [let rec P1 = E1 and ... and Pn = EN ]
         when [rec] is [Recursive]. *)
-<<<<<<< HEAD
-  (* | Str_adt of ident * (ident * type_expr list) * (ident * type_expr list) list *)
-=======
   | Str_adt of ident * (ident * type_expr) list1 (*think about type_expr list*)
->>>>>>> 739030a4
   (** [Str_type(C0, [(C1, [(T11; T12; ... ; T1n_1)]); (C2, [(T21;T22; ... ; T2n_2)]); ... ;
   (Cm, [(Tm1;Tm2; ... ; Tmn_n)]) ])] represents:
 
