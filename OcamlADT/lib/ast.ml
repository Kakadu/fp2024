--- conflicted
+++ resolved
@@ -1,4 +1,4 @@
-(** Copyright 2024, qrutyy, suvorovrain *)
+(** Copyright 2024, Rodion Suvorov, Mikhail Gavrilenko*)
 
 (** SPDX-License-Identifier: LGPL-3.0-or-later *)
 
@@ -34,7 +34,7 @@
 [@@deriving eq, show { with_path = false }]
 
 type pattern =
-<<<<<<< HEAD
+
   | Pat_any (** The pattern [_]. *)
   | Pat_var of ident (** A variable pattern such as [x] *)
   | Pat_constant of constant
@@ -48,14 +48,7 @@
                                            [Some (Pat_tuple [P1; ...; Pn])]
          *)
   | Pat_or of pattern * pattern (** Pattern [P1 | P2] *)
-=======
-  | Pat_any
-  | Pat_var of ident
-  | Pat_constant of constant
-  | Pat_tuple of pattern list
-  | Pat_construct of ident * pattern option
-  | Pat_or of pattern * pattern
->>>>>>> fefa85a7
+
 [@@deriving eq, show { with_path = false }]
 
 type rec_flag =
@@ -64,11 +57,7 @@
 [@@deriving eq, show { with_path = false }]
 
 type expression =
-<<<<<<< HEAD
   | Exp_ident of ident (** Identifiers such as [x] *)
-=======
-  | Exp_ident of ident
->>>>>>> fefa85a7
   | Exp_constant of constant (** Expressions constant such as [1], ['a'], ["true"]**)
   | Exp_var of ident (** A variable such as [x] *)
   | Exp_tuple of expression * expression * expression list (** Expressions [(E1, ..., En)] *)
@@ -87,14 +76,10 @@
             represents [E0 E1]
     *)
   | Exp_match of expression * case list
-<<<<<<< HEAD
     (** [match E0 with P1 -> E1 | ... | Pn -> En] *)
-=======
->>>>>>> fefa85a7
   | Exp_if of expression * expression * expression option
     (** [if E1 then E2 else E3] *)
   | Exp_let of rec_flag * value_binding list * expression
-<<<<<<< HEAD
     (** [Exp_let(flag, [(P1,E1) ; ... ; (Pn,En)], E)] represents:
             - [let P1 = E1 and ... and Pn = EN in E]
                when [flag] is [Nonrecursive],
@@ -107,9 +92,6 @@
            - [C E]             when [exp] is [Some E],
            - [C (E1, ..., En)] when [exp] is [Some (Exp_tuple[E1;...;En])]
         *)
-=======
-  | Exp_construct of ident * expression option
->>>>>>> fefa85a7
 [@@deriving eq, show { with_path = false }]
 
 and value_binding =
@@ -124,7 +106,6 @@
 
 type type_expr =
   | Type_arrow of type_expr * type_expr
-<<<<<<< HEAD
     (** [Type_arrow(T1, T2)] represents:
             [T1 -> T2] *)
   | Type_var of ident
@@ -161,17 +142,6 @@
     n_i: [n_i >= 0]
     Invariant: [m > 0]
   *)
-=======
-  | Type_var of ident
-  | Type_tuple of type_expr * type_expr
-  | Type_construct of ident * type_expr list
-[@@deriving eq, show { with_path = false }]
-
-type structure_item =
-  | Pstr_eval of expression
-  | Str_value of rec_flag * value_binding list
-  | Str_type of ident * (ident * type_expr list) list
->>>>>>> fefa85a7
 [@@deriving eq, show { with_path = false }]
 
 type program = structure_item list
