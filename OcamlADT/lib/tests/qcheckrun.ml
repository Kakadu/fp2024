--- conflicted
+++ resolved
@@ -12,11 +12,7 @@
   QCheck.make
     ~print:(fun p -> asprintf "%a" pp_program p)
     (*    ~shrink:Shrinker.ShrinkQCheck.shrink_structure *)
-<<<<<<< HEAD
     (Program.gen_program 8)
-=======
-    (Program.gen_program 0)
->>>>>>> 531decec
 ;;
 
 let test_round_trip2 =
