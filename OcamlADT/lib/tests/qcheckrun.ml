(** Copyright 2024, Rodion Suvorov, Mikhail Gavrilenko*)

(** SPDX-License-Identifier: LGPL-3.0-or-later *)

open Base
open Stdio
open Ocamladt_lib.Parser
open Ocamladt_lib.Ast
open Ocamladt_lib.Pprinter
open Stdlib.Format

let arbitrary =
  QCheck.make
    ~print:(fun p -> asprintf "%a" pp_program p)
    (*    ~shrink:Shrinker.ShrinkQCheck.shrink_structure *)
<<<<<<< HEAD
    (Program.gen_program 12)
=======
    (Program.gen_program 0)
>>>>>>> a5382892
;;

let test_round_trip2 =
  QCheck.Test.make
    ~name:"round-trip parsing and pretty printing"
<<<<<<< HEAD
    ~count:10
=======
    ~count:0
>>>>>>> a5382892
    arbitrary
    (fun program ->
       let program_ast = show_program program in
       if String.equal program_ast "[]"
       then (
         printf "Generated empty AST. Skipping...\n";
         true)
       else (
         let printed_program = asprintf "%a" pprint_program program in
         match parse printed_program with
         | Ok parsed_program ->
           let result = equal_program parsed_program program in
           if result
           then printf "Success!\n"
           else
             printf
               "Mismatch! Original: %s\nPprinted: %s\nParsed: %s\n"
               (show_program program)
               printed_program
               (show_program parsed_program);
           result
         | Error err ->
           printf "Generated program:\n%s\n\n" printed_program;
           printf "Parsing failed with error: %s\n" err;
           false))
;;

let () =
  let _ : int = QCheck_base_runner.run_tests [ test_round_trip2 ] in
  ()
;;<|MERGE_RESOLUTION|>--- conflicted
+++ resolved
@@ -13,21 +13,13 @@
   QCheck.make
     ~print:(fun p -> asprintf "%a" pp_program p)
     (*    ~shrink:Shrinker.ShrinkQCheck.shrink_structure *)
-<<<<<<< HEAD
-    (Program.gen_program 12)
-=======
     (Program.gen_program 0)
->>>>>>> a5382892
 ;;
 
 let test_round_trip2 =
   QCheck.Test.make
     ~name:"round-trip parsing and pretty printing"
-<<<<<<< HEAD
-    ~count:10
-=======
     ~count:0
->>>>>>> a5382892
     arbitrary
     (fun program ->
        let program_ast = show_program program in
