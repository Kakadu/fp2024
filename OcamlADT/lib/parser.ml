--- conflicted
+++ resolved
@@ -98,45 +98,37 @@
   let* rec_flag = prec_flag in
    let* value_binding = many1  pvalue_binding in
   let* expr = pexpr in
-  return (rec_flag, value_binding, expr)
+  return (Exp_let(rec_flag, value_binding, expr))
 
 let ptupleexpr =
   let* _ = token "(" in
-  let* expression1 = pident in
+  let* expression1 = pidentexpr in
   let* _ = token ";" in
-  let* expression2 = pident in
+  let* expression2 = pidentexpr in
   let* _ = token ";" in
-  let* expressiontl = sep_by (char ';') pident in
+  let* expressiontl = sep_by (char ';') pidentexpr in
   let* _ = token ")" in
-  return (expression1, expression2, expressiontl)
+  return (Exp_tuple(expression1, expression2, expressiontl))
  
-<<<<<<< HEAD
-let pifexpr =
-=======
+
 let pifexpr pexpr =
->>>>>>> dad259cf
   let* _ = token "if" in
   let* condition = pexpr in
   let* _ = token "then" in
-  let* expression = pexpr in
+  let* expr = pexpr in
   let* alternative = option None (
     let* _ = token "else" in
-    let expression = pexpr in
-    return (Some expression)
+    let* expr = pexpr in
+    return (Some expr)
   ) in
-  return (condition, expression, alternative)
-
-<<<<<<< HEAD
-let papplyexpr =
-=======
+  return (Exp_if(condition, expr, alternative))
+
 let papplyexpr pexpr =
->>>>>>> dad259cf
   let* func = pexpr in
   let* argument = pexpr in
-  return (func, argument)
-
-<<<<<<< HEAD
-=======
+  return (Exp_apply(func, argument))
+
+
 let parsebinop binoptoken =
   pass_ws *> token binoptoken *> return (fun e1 e2 -> Exp_apply (pidentexpr binoptoken, Exp_tuple(e1, e2, [])))
 ;;
@@ -184,7 +176,6 @@
 ;;
 
 (*                   Structure items                         *)
->>>>>>> dad259cf
 
 let pseval = 
     let* expr = pexpr in
@@ -213,12 +204,6 @@
   | Ok str -> str
   | Error msg -> failwith msg
 
-<<<<<<< HEAD
-let () =
-  let function_definition = "let rec fact n = if n = 0 then 1 else n * fact (n - 1);;" in
-  parse_fact function_definition
-=======
->>>>>>> dad259cf
 (* 
 
 (* Example test cases for the parser *)
