--- conflicted
+++ resolved
@@ -112,22 +112,9 @@
   return (Exp_constant (Const_char c))
 ;;
 
-<<<<<<< HEAD
-let pconstcharexpr =   
-  let* _ = token "'" in 
-  let* c = satisfy (fun code -> code >= ' ' && code <= '~') in 
-  let* _ = token "'" in 
-  return (Exp_constant(Const_char c))
-
-let pconststringexpr = 
-  token "\"" *> lift 
-    (fun str -> Exp_constant(Const_string str)) 
-    (take_while1 (function '"' -> false | _ -> true))
-  <* token "\""
-
 let pconst = 
   pconstcharexpr <|> pconstintexpr <|> pconststringexpr
-=======
+
 let pconststringexpr =
   token "\""
   *> lift
@@ -136,7 +123,6 @@
          | '"' -> false
          | _ -> true))
 ;;
->>>>>>> 739030a4
 
 (*                   Arithm utils + ident parser *)
 let lchain p op =
@@ -188,14 +174,9 @@
 ;;
 
 let ppattern =
-<<<<<<< HEAD
-    pany <|> pvar (* <|> pconstant <|> ptuple <|> pconstruct, will be added in future, not necessary for fact *)
-  
-=======
   let simplevar = choice [ pany; pvar ] in
   ptuplepat simplevar <|> simplevar
 ;;
->>>>>>> 739030a4
 
 (*
 ░▒▓████████▓▒░▒▓█▓▒░░▒▓█▓▒░▒▓███████▓▒░░▒▓███████▓▒░░▒▓████████▓▒░░▒▓███████▓▒░▒▓███████▓▒░▒▓█▓▒░░▒▓██████▓▒░░▒▓███████▓▒░  
@@ -215,16 +196,11 @@
   else fail "Found a keyword instead of an identifier"
 ;;
 
-<<<<<<< HEAD
-let pvalue_binding pexpr =
-  lift2 (fun pat expr -> {pat;expr}) ppattern (token "=" *> pass_ws *> pexpr)
-=======
 let pcase pexpr =
   let* pat = pass_ws *> ppattern in
   (*todo: pass ws rework*)
   let* expr = token "->" *> pexpr in
   return { left = pat; right = expr }
->>>>>>> 739030a4
 ;;
 
 let ppatternmatching pexpr =
@@ -323,54 +299,6 @@
 let pdiv = parsebinop "/"
 let pmul = parsebinop "*"
 
-<<<<<<< HEAD
-let plogops = 
-  choice 
-  [
-    parsebinop "||";
-    parsebinop "&&";
-  ]
-
-let pexpr = fix (fun expr ->
-(* let expr = choice [pparens expr; pconstintexpr; pconstcharexpr; pconststringexpr; ] in *)
-  let expr = choice [
-    pidentexpr;
-    (pparens expr);
-    pconstintexpr;
-    pconstcharexpr;
-    pconststringexpr;
-  ] in
-  let expr = (papplyexpr expr) <|> expr in
-  let expr = (lchain expr (pmul <|> pdiv)) in
-  let expr = (lchain expr (padd <|> psub)) in
-  let expr = (lchain expr pcompops) in
-  let expr = rchain expr plogops in
-  let expr =  (pifexpr expr) <|> expr in 
-  let expr =  ptupleexpr <|> expr in  
-  let expr =  (pletexpr expr) <|> expr in
-  let expr =  (pfunexpr expr) <|> expr in  
-  expr)
-;;
-
-(*                   Structure items                         *)
-
-let pseval =  (lift (fun expr -> Str_eval(expr)) pexpr)
-
-let psvalue = 
-  (let check_no_in =
-    let* next = peek_char in
-    match next with
-    | Some 'i' -> 
-      let* _ = string "in" in
-      fail "Unexpected 'in' found after let binding"
-    | _ -> return () 
-  in
-  lift2 (fun rec_flag value_bindings ->
-    Str_value (rec_flag, value_bindings))
-    (token "let" *> pass_ws *> prec_flag)
-    (many1 (pvalue_binding pexpr))
-  <* check_no_in)
-=======
 let pcompops =
   choice
     [ parsebinop ">"
@@ -408,7 +336,6 @@
     let expr = rchain expr plogops in
     (* let expr = debug_parser "if_then_else" (pifexpr expr) <|> expr in *)
     debug_parser "tuple" (ptupleexpr expr) <|> expr)
->>>>>>> 739030a4
 ;;
 
 (*
