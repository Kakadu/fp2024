--- conflicted
+++ resolved
@@ -405,13 +405,8 @@
     [ parsebinop ">="
     ; parsebinop "<="
     ; parsebinop "<>"
-<<<<<<< HEAD
     ; parsebinop "<"
     ; parsebinop ">"
-=======
-    ; parsebinop ">"
-    ; parsebinop "<"
->>>>>>> 135bf6d3
     ; parsebinop "="
     ]
 ;;
