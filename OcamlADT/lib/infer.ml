--- conflicted
+++ resolved
@@ -828,7 +828,6 @@
           let* new_env =
             match constr_types with
             | None ->
-<<<<<<< HEAD
               return
                 (TypeEnv.extend
                    env_acc
@@ -843,51 +842,21 @@
                    (Forall (varset, Type_arrow (typ, adt_type))))
             (* | [ hd; tl ] ->
               let* _ = RList.map [ hd; tl ] ~f:(check_poly_types ~debug poly arity_map) in
-=======
->>>>>>> f1451902
               return
                 (TypeEnv.extend
                    env_acc
                    constr_name
-<<<<<<< HEAD
                    (Forall (varset, Type_arrow (Type_tuple (hd, tl, []), adt_type))))
             | hd :: tl1 :: tl2 ->
               let* _ =
                 RList.map (hd :: tl1 :: tl2) ~f:(check_poly_types ~debug poly arity_map)
               in
-=======
-                   (Forall (VarSet.singleton !fresh, adt_type)))
-            | Some typ ->
-              let* () = check_poly_types ~debug poly arity_map typ in
->>>>>>> f1451902
               return
                 (TypeEnv.extend
                    env_acc
                    constr_name
-<<<<<<< HEAD
                    (Forall (varset, Type_arrow (Type_tuple (hd, tl1, tl2), adt_type)))) *)
-=======
-                   (Forall (varset, Type_arrow (typ, adt_type))))
-            (* | [ hd; tl ] ->
-               let* _ = RList.map [ hd; tl ] ~f:(check_poly_types ~debug poly arity_map) in
-               return
-               (TypeEnv.extend
-               env_acc
-               constr_name
-               (Forall
-               ( varset
-               , Type_arrow (Type_tuple (hd, tl, []), adt_type) )))
-               | hd :: tl1 :: tl2 ->
-               let* _ =
-               RList.map (hd :: tl1 :: tl2) ~f:(check_poly_types ~debug poly arity_map)
-               in
-               return
-               (TypeEnv.extend
-               env_acc
-               constr_name
-
-               (Forall (varset, Type_arrow (Type_tuple (hd, tl1, tl2), adt_type)))) *)
->>>>>>> f1451902
+
           in
           (* let new_env = TypeEnv.extend env constr_name (Forall (VarSet.empty, fresh)) in *)
           return new_env)
