(** Copyright 2024-2025, Rodion Suvorov, Mikhail Gavrilenko *)

(** SPDX-License-Identifier: LGPL-3.0-or-later *)

open Ocamladt_lib.Interpreter
open Ocamladt_lib.Interpreter.PPrinter
open Ocamladt_lib.Parser

(* Full verison with TC
   let pp_interpret ast =
   match run_inference ast with
   | Ok _ ->
   (match run_interpreter ast with
   | Ok value -> print_value
   | Error e -> print_error e)
   | Error e -> print_type_error e (* to be implemented in TC*)
   ;;
*)

let pp_interpret_demo ast =
  match run_interpreter ast with
  | Ok olist ->
    List.iter
      (fun (tag, val') ->
        match tag with
        | Some id -> Format.printf "val %s = %a\n" id pp_value val'
        | None -> if val' <> VString "" then Format.printf "_ = %a\n" pp_value val')
      olist
  | Error e -> print_error e
;;

let pp_parse_demo str =
  let ast = parse str in
  match ast with
  | Ok ast -> pp_interpret_demo ast
  | Error _ -> print_error ParserError
;;

let%expect_test "empty program (fail: EmptyProgram)" =
  pp_parse_demo {||};
  [%expect {| Empty program |}]
;;

let%expect_test "negative int constant" =
  pp_parse_demo {|-1;;|};
  [%expect {|
    _ = -1 |}]
;;

let%expect_test "zero" =
  pp_parse_demo {|0;;|};
  [%expect {| _ = 0 |}]
;;

let%expect_test "x" =
  pp_parse_demo {|x;;|};
  [%expect {| Intepreter error: Unbound value x |}]
;;

let%expect_test "substraction" =
  pp_parse_demo {|5-11;;|};
  [%expect {|
    _ = -6 |}]
;;

let%expect_test "strange move" =
  pp_parse_demo {|5=5;;|};
  [%expect {|
    _ = true |}]
;;

let%expect_test "assignment (fail: UnboundValue - x)" =
  pp_parse_demo {|x = 51;;|};
  [%expect {|
    Intepreter error: Unbound value x |}]
;;

let%expect_test "operators with different priorities" =
  pp_parse_demo {|5-5*1;;|};
  [%expect {| _ = 0 |}]
;;

let%expect_test "just let (int)" =
  pp_parse_demo {|let x = 51;;|};
  [%expect {| val x = 51 |}]
;;

let%expect_test "just let (string)" =
  pp_parse_demo {|let x = "51";;|};
  [%expect {| val x = "51" |}]
;;

let%expect_test "just let (char)" =
  pp_parse_demo {|let x = '5';;|};
  [%expect {| val x = '5' |}]
;;

let%expect_test "int print_endline (fail: TypeMismatch)" =
  pp_parse_demo {|let x = 51 in 
print_endline x;;|};
  [%expect {|
    Intepreter error: Type mismatch |}]
;;

let%expect_test "string print_endline" =
  pp_parse_demo {|let x = "51" in 
print_endline x;;|};
  [%expect {|
    51 |}]
;;

let%expect_test "print_endline" =
  pp_parse_demo {|print_endline "51";;|};
  [%expect {|
    51 |}]
;;

let%expect_test "print_endline as an arg" =
  pp_parse_demo {|let f = print_endline in 
f "Hello";;|};
  [%expect {|
    Hello |}]
;;

let%expect_test "print_endline as an arg (fail: TypeMismatch)" =
  pp_parse_demo {|let f = print_endline in 
f 5;;|};
  [%expect {|
    Intepreter error: Type mismatch |}]
;;

let%expect_test "print_int as an arg" =
  pp_parse_demo {|let f = print_int in 
f 51;;|};
  [%expect {|
    51 |}]
;;

let%expect_test "print_int let assignment" =
  pp_parse_demo {|let reca = 51 in 
print_int reca;;|};
  [%expect {|
    51 |}]
;;

let%expect_test "print_char as an arg" =
  pp_parse_demo {|let f = print_char in 
f '5';;|};
  [%expect {|
    5 |}]
;;

let%expect_test "print_char let assignment" =
  pp_parse_demo {|let reca = '5' in 
print_char reca;;|};
  [%expect {|
    5 |}]
;;

let%expect_test "let assignment none (fail: PatternMismatch)" =
  pp_parse_demo {|let Some Some Some Some Some None = 1 in 
print_int None;;|};
  [%expect {|
    Intepreter error: Pattern mismatch |}]
;;

let%expect_test "multiple let assignments" =
  pp_parse_demo {| let x = 3 in let y = 4 in print_int (x + y) ;; |};
  [%expect {|
    7 |}]
;;

let%expect_test "multiple let bool assignments" =
  pp_parse_demo {| let x = 5 = 5 in let y = 4 = 5 in print_bool (x && y) ;; |};
  [%expect {|
    false |}]
;;

let%expect_test "fun assignment with bool operators" =
  pp_parse_demo {| let id = fun x y -> x && y in print_bool (id true false) ;; |};
  [%expect {| false |}]
;;

let%expect_test "fun assignment with bool operators (tuple arg)" =
  pp_parse_demo {| let id = fun (x, y) -> x && y in print_bool (id (true,false)) ;; |};
  [%expect {| false |}]
;;

let%expect_test "too damn simple fun assignment (TC should fail?)" =
  pp_parse_demo {| let id = fun x -> y in print_int (id 7) ;; |};
  [%expect {| Intepreter error: Unbound value y |}]
;;

(*4 am vibes, im sorry*)
let%expect_test "not too damn simple fun assignment" =
  pp_parse_demo {| let id = fun x -> x * x in print_int (id 7) ;; |};
  [%expect {|
    49 |}]
;;

let%expect_test "match case (_ case)" =
  pp_parse_demo
    {|
let classify n = 
  match n with
  | 0 -> "zero"
  | 1 -> "one"
  | _ -> "other"
in
print_endline (classify 2);; |};
  [%expect {|
    other |}]
;;

let%expect_test "match case (specific pattern case)" =
  pp_parse_demo
    {|
let classify n = 
  match n with
  | "0" -> 51
  | "1" -> 811
  | _ -> 0
in
print_int (classify "1");; |};
  [%expect {|
    811 |}]
;;

let%expect_test "if then case" =
  pp_parse_demo
    {| let x = 10 in
if x > 5 then print_endline "> 5"
else print_endline "<= 5";;
 |};
  [%expect {|
    > 5 |}]
;;

let%expect_test "if then case (else)" =
  pp_parse_demo
    {| let check_number n =
  if n = 0 then
    print_endline "Zero"
  else if n = 1 then
    print_endline "One"
  else
    print_endline "Other"
in 
check_number 5
;; |};
  [%expect {|
    Other |}]
;;

let%expect_test "if then case (then)" =
  pp_parse_demo
    {| let check_number n =
  if n = 0 then
    print_endline "Zero"
  else if n = 1 then
    print_endline "One"
  else
    print_endline "Other"
in 
check_number 0
;; |};
  [%expect {|
    Zero |}]
;;

let%expect_test "if then case (else if)" =
  pp_parse_demo
    {| let check_number n =
  if n = 0 then
    print_endline "Zero"
  else if n = 1 then
    print_int 555555555555
  else
    print_endline "Other"
in 
check_number 1
;; |};
  [%expect {|
    555555555555 |}]
;;

let%expect_test "if then case (else if) v2" =
  pp_parse_demo
    {| let check_number n =
  if n >= 0 then
    print_endline "Zero"
  else if n = 1 then
    print_int 555555555555 - n 
  else
    print_endline "Other"
in 
check_number 1
;; |};
  [%expect {|
    Zero |}]
;;

let%expect_test "nested assignments" =
  pp_parse_demo
    {| 
    let x = 
      let y = 
        let z = 
          let w = 1
          in w
        in z
      in y
;; |};
  [%expect {|
    val x = 1 |}]
;;

let%expect_test "factorial" =
  pp_parse_demo
    {| 
let rec fact n = if n = 0 then 1 else n * fact(n-1) in 
print_int (fact 5)
;; |};
  [%expect {|
    120 |}]
;;

(*i just wanna km*)
(*upd: dont mind. fixed :\ .*)
let%expect_test "recursive function (nested apply - multiple args)" =
  pp_parse_demo
    {| let rec pow x y = if y = 0 then 1 else x * pow x (y - 1) in print_int (pow 5 6);;|};
  [%expect {|
    15625 |}]
;;

let%expect_test "factorial (multiple structure items)" =
  pp_parse_demo
    {| 
let rec fact n = if n = 0 then 1 else n * fact(n-1);; 
let x = fact 6 in print_int x ;; |};
  [%expect {|
    720
    val fact = <fun> |}]
;;

let%expect_test "not y.dev" =
  pp_parse_demo
    {| let arith x y = (x * y, x / y, x + y, x - y);;
    let prod x y = 
        let fst (a, _, _, _) = a in
        fst (arith x y)
    ;;
    let p = prod 3 1;;
  |};
  [%expect {|
    val arith = <fun>
    val prod = <fun>
    val p = 3 |}]
;;

let%expect_test "wrong input (fail: ParserError)" =
  pp_parse_demo {|let = ;;|};
  [%expect {| Parser Error |}]
;;

let%expect_test "eval simple let binding" =
  pp_parse_demo {| let a = -(4 + 4) and b = true;; |};
  [%expect {|
  val a = -8
  val b = true
  |}]
;;

let%expect_test "multiple nested let's" =
  pp_parse_demo
    {|
  let f =
    let x = "fowl" in
    let y = "51" in
    x <> y
  ;;
  |};
  [%expect {| val f = true |}]
;;

let%expect_test "tuple assignment" =
  pp_parse_demo {| let test1 = (1, "hello", 314);; |};
  [%expect {|
  val test1 = (1, "hello", 314)
  |}]
;;

let%expect_test "tuple (no assignment)" =
  pp_parse_demo {| (1, "hello", 314);; |};
  [%expect {|
  _ = (1, "hello", 314)
  |}]
;;

let%expect_test "tuple assignment v2" =
  pp_parse_demo {| let swap (x, y) = (y, x);;
let test = swap (1, "ocaml");; |};
  [%expect {|
  val swap = <fun>
  val test = ("ocaml", 1)
  |}]
;;

let%expect_test "()" =
  pp_parse_demo
    {|
    let a =
      let b = 
        let rec f = (let x = 3 in x) + 1 
        in f
      in ();;
    let s = "string";;
    |};
  [%expect {|
    val a = unit
    val s = "string" |}]
;;

let%expect_test "multiple funs (+ nested)" =
  pp_parse_demo
    {| let fix f = (fun x -> f (fun f -> x x f))  (fun x -> f (fun f -> x x f)) ;;
 |};
  [%expect {|
  val fix = <fun>
  |}]
;;

let%expect_test "option type match" =
  pp_parse_demo
    {|
let _2 = function
  | Some f -> let _ = f "42" in f 42
  | None -> 1
;;
 |};
  [%expect {|
  val _2 = <function>
  |}]
;;

(*good*)
let%expect_test "tuples" =
  pp_parse_demo {|
let rec (a, b) = (a, b) ;;
 |};
  [%expect {|
  Intepreter error: Unbound value a
  |}]
;;

let%expect_test "tuples mismatch (fail: PatternMismatch)" =
  pp_parse_demo {|
let a, _ = 1, 2, 3 ;;
 |};
  [%expect {|
  Intepreter error: Pattern mismatch
  |}]
;;

let%expect_test "just fun assignment" =
  pp_parse_demo {|
let a = (fun x -> x) ;; 
 |};
  [%expect {|
  val a = <fun>
  |}]
;;

let%expect_test "list (shouldn't work, see tests below)" =
  pp_parse_demo {|
let [a] = [42] ;; 
 |};
  [%expect {|
<<<<<<< HEAD
    val a = 42 |}]
=======
<<<<<<< HEAD
  Intepreter error: Unbound value ::
=======
  Interpreter error: Undefined constructor []
>>>>>>> 2e9a8f1 (refactor: adt on tuples in infer)
  |}]
>>>>>>> f1451902
;;

(* -------- ADT --------*)

let%expect_test "adt" =
  pp_parse_demo
    {|
type shape = Point of int 
  | Circle of int * int 
  | Rect of int * int * int 
;;
|};
<<<<<<< HEAD
  [%expect {||}]
=======
<<<<<<< HEAD
  [%expect{||}]
=======
  [%expect.unreachable]
[@@expect.uncaught_exn {|
  (* CR expect_test_collector: This test expectation appears to contain a backtrace.
     This is strongly discouraged as backtraces are fragile.
     Please change this test to not include a backtrace. *)

  (Failure "Not enough elements")
  Raised at Stdlib.failwith in file "stdlib.ml", line 29, characters 17-33
  Called from Ocamladt_lib__Parser.list2_value in file "lib/parser.ml", line 583, characters 9-39
  Called from Angstrom__Parser.Monad.(>>=).(fun).succ' in file "lib/parser.ml", line 58, characters 38-43
  Called from Angstrom__Parser.parse_bigstring in file "lib/parser.ml", line 43, characters 52-93
  Called from Ocamladt_tests__Interpreter.pp_parse_demo in file "tests/interpreter.ml", line 33, characters 12-21
  Called from Ocamladt_tests__Interpreter.(fun) in file "tests/interpreter.ml", line 487, characters 2-109
  Called from Expect_test_collector.Make.Instance_io.exec in file "collector/expect_test_collector.ml", line 234, characters 12-19 |}]
>>>>>>> 2e9a8f1 (refactor: adt on tuples in infer)
>>>>>>> f1451902
;;

(*we dont support regular types like float*)
let%expect_test "adt (fail: ParserError)" =
  pp_parse_demo
    {|
type point = float * float ;;
type shape = Point of point
  | Circle of point * float
  | Rect of point * point 
;;|};
  [%expect {|
  Parser Error
  |}]
;;

let%expect_test "simple adt with pattern matching + printing" =
  pp_parse_demo
    {|
type shape = Circle of int
  | Rectangle of int 
  | Square of int
;;
let area s = 
    match s with
    | Circle c -> 3 
    | Square c -> 0
    | _ -> 10
;;
let x = Circle 5 in
let y = area x in
print_int y
;;

  |};
<<<<<<< HEAD
  [%expect {|
=======
<<<<<<< HEAD
  [%expect{|
>>>>>>> f1451902
    3
    val area = <fun> |}]
=======
  [%expect.unreachable]
[@@expect.uncaught_exn {|
  (* CR expect_test_collector: This test expectation appears to contain a backtrace.
     This is strongly discouraged as backtraces are fragile.
     Please change this test to not include a backtrace. *)

  (Failure "Not enough elements")
  Raised at Stdlib.failwith in file "stdlib.ml", line 29, characters 17-33
  Called from Ocamladt_lib__Parser.list2_value in file "lib/parser.ml", line 583, characters 9-39
  Called from Angstrom__Parser.Monad.(>>=).(fun).succ' in file "lib/parser.ml", line 58, characters 38-43
  Called from Angstrom__Parser.parse_bigstring in file "lib/parser.ml", line 43, characters 52-93
  Called from Ocamladt_tests__Interpreter.pp_parse_demo in file "tests/interpreter.ml", line 33, characters 12-21
  Called from Ocamladt_tests__Interpreter.(fun) in file "tests/interpreter.ml", line 525, characters 2-240
  Called from Expect_test_collector.Make.Instance_io.exec in file "collector/expect_test_collector.ml", line 234, characters 12-19 |}]
>>>>>>> 2e9a8f1 (refactor: adt on tuples in infer)
;;

let%expect_test "simple adt with pattern matching function (else case) + printing" =
  pp_parse_demo
    {|
type shape = Circle of int
  | Rectangle of int 
  | Square of int
;;
let area s = 
    match s with
    | Square c -> 0
    | Circle c -> 3 
    | _ -> 10
;;
let x = Rectangle 5 in
let y = area x in
print_int y
;;
  |};
<<<<<<< HEAD
  [%expect {|
=======
<<<<<<< HEAD
  [%expect{|
>>>>>>> f1451902
    10
    val area = <fun> |}]
=======
  [%expect.unreachable]
[@@expect.uncaught_exn {|
  (* CR expect_test_collector: This test expectation appears to contain a backtrace.
     This is strongly discouraged as backtraces are fragile.
     Please change this test to not include a backtrace. *)

  (Failure "Not enough elements")
  Raised at Stdlib.failwith in file "stdlib.ml", line 29, characters 17-33
  Called from Ocamladt_lib__Parser.list2_value in file "lib/parser.ml", line 583, characters 9-39
  Called from Angstrom__Parser.Monad.(>>=).(fun).succ' in file "lib/parser.ml", line 58, characters 38-43
  Called from Angstrom__Parser.parse_bigstring in file "lib/parser.ml", line 43, characters 52-93
  Called from Ocamladt_tests__Interpreter.pp_parse_demo in file "tests/interpreter.ml", line 33, characters 12-21
  Called from Ocamladt_tests__Interpreter.(fun) in file "tests/interpreter.ml", line 560, characters 2-242
  Called from Expect_test_collector.Make.Instance_io.exec in file "collector/expect_test_collector.ml", line 234, characters 12-19 |}]
>>>>>>> 2e9a8f1 (refactor: adt on tuples in infer)
;;

let%expect_test "simple adt with pattern matching + printing v2" =
  pp_parse_demo
    {|
type shape = Circle of int
  | Rectangle of int * int
  | Square of int
;;
let area s = 
    match s with
    | Circle c -> 3 
    | Square c -> 0
    | _ -> 10
;;
let x = Rectangle (5, 10) in
let y = area x in
print_int y
;;
  |};
<<<<<<< HEAD
  [%expect {|
=======
<<<<<<< HEAD
  [%expect{|
>>>>>>> f1451902
    10
    val area = <fun> |}]
=======
  [%expect.unreachable]
[@@expect.uncaught_exn {|
  (* CR expect_test_collector: This test expectation appears to contain a backtrace.
     This is strongly discouraged as backtraces are fragile.
     Please change this test to not include a backtrace. *)

  (Failure "Not enough elements")
  Raised at Stdlib.failwith in file "stdlib.ml", line 29, characters 17-33
  Called from Ocamladt_lib__Parser.list2_value in file "lib/parser.ml", line 583, characters 9-39
  Called from Angstrom__Parser.Monad.(>>=).(fun).succ' in file "lib/parser.ml", line 58, characters 38-43
  Called from Angstrom__Parser.parse_bigstring in file "lib/parser.ml", line 43, characters 52-93
  Called from Ocamladt_tests__Interpreter.pp_parse_demo in file "tests/interpreter.ml", line 33, characters 12-21
  Called from Ocamladt_tests__Interpreter.(fun) in file "tests/interpreter.ml", line 594, characters 2-253
  Called from Expect_test_collector.Make.Instance_io.exec in file "collector/expect_test_collector.ml", line 234, characters 12-19 |}]
>>>>>>> 2e9a8f1 (refactor: adt on tuples in infer)
;;

let%expect_test "simple adt with pattern matching + printing v3" =
  pp_parse_demo
    {|
type shape = Circle of int
  | Rectangle of int * int
  | Square of int
;;
let area s = 
    match s with
    | Circle c -> 3 
    | Square c -> 0
    | Rectangle (c1, c2) -> c1 * c2
;;
let x = Rectangle (5, 10) in
let y = area x in
print_int y
;;
  |};
<<<<<<< HEAD
  [%expect {|
=======
<<<<<<< HEAD
  [%expect{|
>>>>>>> f1451902
    50
    val area = <fun> |}]
=======
  [%expect.unreachable]
[@@expect.uncaught_exn {|
  (* CR expect_test_collector: This test expectation appears to contain a backtrace.
     This is strongly discouraged as backtraces are fragile.
     Please change this test to not include a backtrace. *)

  (Failure "Not enough elements")
  Raised at Stdlib.failwith in file "stdlib.ml", line 29, characters 17-33
  Called from Ocamladt_lib__Parser.list2_value in file "lib/parser.ml", line 583, characters 9-39
  Called from Angstrom__Parser.Monad.(>>=).(fun).succ' in file "lib/parser.ml", line 58, characters 38-43
  Called from Angstrom__Parser.parse_bigstring in file "lib/parser.ml", line 43, characters 52-93
  Called from Ocamladt_tests__Interpreter.pp_parse_demo in file "tests/interpreter.ml", line 33, characters 12-21
  Called from Ocamladt_tests__Interpreter.(fun) in file "tests/interpreter.ml", line 628, characters 2-275
  Called from Expect_test_collector.Make.Instance_io.exec in file "collector/expect_test_collector.ml", line 234, characters 12-19 |}]
>>>>>>> 2e9a8f1 (refactor: adt on tuples in infer)
;;

let%expect_test "simple adt (fail: UnboundValue)" =
  pp_parse_demo
    {|
type shape = Circle of int
  | Rectangle of int * int
  | Square of int
;;

let x = Chto 5
;;
  |};
<<<<<<< HEAD
  [%expect {| Intepreter error: Unbound value Chto |}]
=======
<<<<<<< HEAD
  [%expect{| Intepreter error: Unbound value Chto |}]
=======
  [%expect.unreachable]
[@@expect.uncaught_exn {|
  (* CR expect_test_collector: This test expectation appears to contain a backtrace.
     This is strongly discouraged as backtraces are fragile.
     Please change this test to not include a backtrace. *)

  (Failure "Not enough elements")
  Raised at Stdlib.failwith in file "stdlib.ml", line 29, characters 17-33
  Called from Ocamladt_lib__Parser.list2_value in file "lib/parser.ml", line 583, characters 9-39
  Called from Angstrom__Parser.Monad.(>>=).(fun).succ' in file "lib/parser.ml", line 58, characters 38-43
  Called from Angstrom__Parser.parse_bigstring in file "lib/parser.ml", line 43, characters 52-93
  Called from Ocamladt_tests__Interpreter.pp_parse_demo in file "tests/interpreter.ml", line 33, characters 12-21
  Called from Ocamladt_tests__Interpreter.(fun) in file "tests/interpreter.ml", line 662, characters 2-121
  Called from Expect_test_collector.Make.Instance_io.exec in file "collector/expect_test_collector.ml", line 234, characters 12-19 |}]
>>>>>>> 2e9a8f1 (refactor: adt on tuples in infer)
>>>>>>> f1451902
;;

let%expect_test "simple adt with pattern matching (fail: PatternMismatch)" =
  pp_parse_demo
    {|
type shape = Circle of int
  | Rectangle of int * int
  | Square of int
;;
let area s = 
    match s with
    | Circle c -> 3 
    | Chto c -> 0
;;
let x = Square 5 in
let y = area x in
print_int y
;;
  |};
<<<<<<< HEAD
  [%expect {|
    Intepreter error: Pattern mismatch |}]
=======
<<<<<<< HEAD
  [%expect{|
    10
    val area = <fun> |}]
=======
  [%expect.unreachable]
[@@expect.uncaught_exn {|
  (* CR expect_test_collector: This test expectation appears to contain a backtrace.
     This is strongly discouraged as backtraces are fragile.
     Please change this test to not include a backtrace. *)

  (Failure "Not enough elements")
  Raised at Stdlib.failwith in file "stdlib.ml", line 29, characters 17-33
  Called from Ocamladt_lib__Parser.list2_value in file "lib/parser.ml", line 583, characters 9-39
  Called from Angstrom__Parser.Monad.(>>=).(fun).succ' in file "lib/parser.ml", line 58, characters 38-43
  Called from Angstrom__Parser.parse_bigstring in file "lib/parser.ml", line 43, characters 52-93
  Called from Ocamladt_tests__Interpreter.pp_parse_demo in file "tests/interpreter.ml", line 33, characters 12-21
  Called from Ocamladt_tests__Interpreter.(fun) in file "tests/interpreter.ml", line 689, characters 2-242
  Called from Expect_test_collector.Make.Instance_io.exec in file "collector/expect_test_collector.ml", line 234, characters 12-19 |}]
>>>>>>> 2e9a8f1 (refactor: adt on tuples in infer)
>>>>>>> f1451902
;;

let%expect_test "simple adt (fail: UnboundValue Cir)" =
  pp_parse_demo
    {|
type shape = Circle of int
  | Rectangle of int * int
  | Square of int
;;
let x = Cir 5 in 
print_int area x;;
  |};
<<<<<<< HEAD
  [%expect {| Intepreter error: Unbound value Cir |}]
=======
<<<<<<< HEAD
  [%expect{| Intepreter error: Unbound value Cir |}]
=======
  [%expect.unreachable]
[@@expect.uncaught_exn {|
  (* CR expect_test_collector: This test expectation appears to contain a backtrace.
     This is strongly discouraged as backtraces are fragile.
     Please change this test to not include a backtrace. *)

  (Failure "Not enough elements")
  Raised at Stdlib.failwith in file "stdlib.ml", line 29, characters 17-33
  Called from Ocamladt_lib__Parser.list2_value in file "lib/parser.ml", line 583, characters 9-39
  Called from Angstrom__Parser.Monad.(>>=).(fun).succ' in file "lib/parser.ml", line 58, characters 38-43
  Called from Angstrom__Parser.parse_bigstring in file "lib/parser.ml", line 43, characters 52-93
  Called from Ocamladt_tests__Interpreter.pp_parse_demo in file "tests/interpreter.ml", line 33, characters 12-21
  Called from Ocamladt_tests__Interpreter.(fun) in file "tests/interpreter.ml", line 723, characters 2-139
  Called from Expect_test_collector.Make.Instance_io.exec in file "collector/expect_test_collector.ml", line 234, characters 12-19 |}]
>>>>>>> 2e9a8f1 (refactor: adt on tuples in infer)
>>>>>>> f1451902
;;

(* good, needs a initialization check + infer print(see next tests)*)
let%expect_test "poly adt tree" =
  pp_parse_demo {|
type 'a tree = Leaf
  | Node of 'a * 'a tree * 'a tree
;;
  |};
<<<<<<< HEAD
  [%expect {| |}]
=======
<<<<<<< HEAD
  [%expect{||}]
=======
  [%expect {| Parser Error |}]
>>>>>>> 2e9a8f1 (refactor: adt on tuples in infer)
>>>>>>> f1451902
;;

let%expect_test "poly adt tree (dumb insert)" =
  pp_parse_demo
    {|
type 'a tree = Leaf
  | Node of 'a * 'a tree * 'a tree
;;

let rec insert x = function
  | Leaf -> Node (x, Leaf, Leaf)
  | _ -> Node (x, Leaf, Leaf)
;;

let tree1 = 
 insert 6 Leaf
;;

let rec tree_size t =
  match t with
  | Leaf -> 0
  | Node (a, left, right) -> 1 + tree_size left + tree_size right
;;

let () = print_int (tree_size tree1)

  |};
<<<<<<< HEAD
  [%expect
    {|
=======
<<<<<<< HEAD
  [%expect{|
>>>>>>> f1451902
    1
    val insert = <fun>
    val tree1 = <ADT>: Node
    val tree_size = <fun> |}]
=======
  [%expect
    {|
    Parser Error |}]
>>>>>>> 2e9a8f1 (refactor: adt on tuples in infer)
;;

let%expect_test "empty poly adt tree (dumb insert)" =
  pp_parse_demo
    {|
type 'a tree = Leaf
  | Node of 'a * 'a tree * 'a tree
;;

let rec insert x = function
  | Leaf -> Node (x, Leaf, Leaf)
  | _ -> Node (x, Leaf, Leaf)
;;

let tree2 = Leaf;;

let rec tree_size t =
  match t with
  | Leaf -> 0
  | Node (_, left, right) -> 1 + tree_size left + tree_size right
;;

let () = print_int (tree_size tree2)

  |};
<<<<<<< HEAD
  [%expect
    {|
=======
<<<<<<< HEAD
  [%expect{|
>>>>>>> f1451902
    0
    val insert = <fun>
    val tree2 = <ADT>: Leaf
    val tree_size = <fun> |}]
=======
  [%expect
    {|
    Parser Error |}]
>>>>>>> 2e9a8f1 (refactor: adt on tuples in infer)
;;

let%expect_test "poly adt tree v2" =
  pp_parse_demo
    {|
type 'a tree = Leaf
  | Node of 'a * 'a tree * 'a tree
;;

let rec insert x = function
  | Leaf -> Node (x, Leaf, Leaf)  
  | Node (value, left, right) ->
      if x < value then
        Node (value, insert x left, right)
    else
        Node (value, left, insert x right)
;;

let tree =
  insert 5 (insert 8 (insert 3 (insert 6 Leaf)));;

let rec tree_size t =
  match t with
  | Leaf -> 0
  | Node (a, left, right) -> 1 + tree_size left + tree_size right
;;

let () = print_int (tree_size tree)

  |};
<<<<<<< HEAD
  [%expect
    {|
=======
<<<<<<< HEAD
  [%expect{|
>>>>>>> f1451902
    4
    val insert = <fun>
    val tree = <ADT>: Node
    val tree_size = <fun> |}]
=======
  [%expect
    {|
    Parser Error |}]
>>>>>>> 2e9a8f1 (refactor: adt on tuples in infer)
;;

let%expect_test "poly adt tree v2 (constructs)" =
  pp_parse_demo
    {|
type 'a tree = Leaf
  | Node of 'a * 'a tree * 'a tree
;;

let tree =
  Node (6,
    Node (3, Leaf, Node (5, Leaf, Leaf)),
    Node (8, Leaf, Leaf)
  );;

let rec tree_size t =
  match t with
  | Leaf -> 0
  | Node (_, left, right) -> 1 + tree_size left + tree_size right
;;

let () = print_int (tree_size tree)

  |};
<<<<<<< HEAD
  [%expect {|
=======
<<<<<<< HEAD
  [%expect{|
>>>>>>> f1451902
    4
    val tree = <ADT>: Node
    val tree_size = <fun> |}]
=======
  [%expect {|
    Parser Error |}]
>>>>>>> 2e9a8f1 (refactor: adt on tuples in infer)
;;

(*good*)
let%expect_test "poly adt" =
  pp_parse_demo {|
let () = print_int 5;;
  |};
  [%expect {| 5 |}]
;;

let%expect_test "empty program (no ;;) (fail: emptyprogram)" =
  pp_parse_demo {||};
  [%expect {| Empty program |}]
;;

let%expect_test "function" =
  pp_parse_demo
    {|
     let f = function
        | 5 -> 5
        | _ -> 0
      in
      f 5, f 42
  |};
  [%expect {| _ = (5, 0) |}]
;;

let%expect_test "pattern matching function with print_int" =
  pp_parse_demo {| let f = function 0 -> 42 | _ -> 99 in 
print_int (f 0)|};
  [%expect {| 42 |}]
;;

let%expect_test "nested function as apply with print_int" =
  pp_parse_demo {| print_int ((function x -> function y -> x + y) 3 4);; |};
  [%expect {| 7 |}]
;;

let%expect_test "tuple pattern function with print_string (fail: TypeMismatch)" =
  pp_parse_demo {|  print_endline ((function (x, y) -> x + y) ("Hello", " World")) |};
  [%expect {| Intepreter error: Type mismatch |}]
;;

let%expect_test "function inside let binding with print_int" =
  pp_parse_demo {| let f = function x -> x * 2 in print_int (f 10) |};
  [%expect {| 20 |}]
;;

let%expect_test "some" =
  pp_parse_demo
    {|
 let f = function
        | Some x -> x
        | None -> 0
      in
      f None, f (Some 42)
  |};
  [%expect {| _ = (None, 42) |}]
;;

(*aka manytests*)

let%expect_test "001fac" =
  pp_parse_demo
    {| 
let rec fac n = if n<=1 then 1 else n * fac (n-1)

let main =
  let () = print_int (fac 4) in
  0
|};
  [%expect {|
    24
    val fac = <fun>
    val main = 0 |}]
;;

let%expect_test "002fac" =
  pp_parse_demo
    {| 
let rec fac_cps n k =
  if n=1 then k 1 else
  fac_cps (n-1) (fun p -> k (p*n))

let main =
  let () = print_int (fac_cps 4 (fun print_int -> print_int)) in
  0
|};
  [%expect {|
    24
    val fac_cps = <fun>
    val main = 0 |}]
;;

let%expect_test "003fac" =
  pp_parse_demo
    {| 
let rec fib_acc a b n =
  if n=1 then b
  else
    let n1 = n-1 in
    let ab = a+b in
    fib_acc b ab n1

let rec fib n =
  if n<2
  then n
  else fib (n - 1) + fib (n - 2) 

let main =
  let () = print_int (fib_acc 0 1 4) in
  let () = print_int (fib 4) in
  0
|};
  [%expect {|
    3
    3
    val fib_acc = <fun>
    val fib = <fun>
    val main = 0 |}]
;;

let%expect_test "004manyargs" =
  pp_parse_demo
    {|

let wrap f = if 1 = 1 then f else f

let test3 a b c =
  let a = print_int a in
  let b = print_int b in
  let c = print_int c in
  0

let test10 a b c d e f g h i j = a + b + c + d + e + f + g + h + i + j

let main =
  let rez =
      (wrap test10 1 10 100 1000 10000 100000 1000000 10000000 100000000
         1000000000)
  in
  let () = print_int rez in
  let temp2 = wrap test3 1 10 100 in
  0
|};
  [%expect
    {|
    1111111111
    1
    10
    100
    val wrap = <fun>
    val test3 = <fun>
    val test10 = <fun>
    val main = 0 |}]
;;

let%expect_test "005fix" =
  pp_parse_demo
    {|
let rec fix f x = f (fix f) x

let fac self n = if n<=1 then 1 else n * self (n-1)

let main =
  let () = print_int (fix fac 6) in
  0
|};
  [%expect {|
    720
    val fix = <fun>
    val fac = <fun>
    val main = 0 |}]
;;

let%expect_test "006partial" =
  pp_parse_demo
    {|
let foo a b c =
  let () = print_int a in
  let () = print_int b in
  let () = print_int c in
  a + b * c

let main =
  let foo = foo 1 in
  let foo = foo 2 in
  let foo = foo 3 in
  let () = print_int foo in
  0
|};
  [%expect {|
    1
    2
    3
    7
    val foo = <fun>
    val main = 0 |}]
;;

let%expect_test "006partial2" =
  pp_parse_demo
    {|
let foo b = if b then (fun foo -> foo+2) else (fun foo -> foo*10)

let foo x = foo true (foo false (foo true (foo false x)))
let main =
  let () = print_int (foo 11) in
  0
|};
  [%expect {|
    1122
    val foo = <fun>
    val main = 0 |}]
;;

let%expect_test "006partial3" =
  pp_parse_demo
    {|

let foo a =
  let () = print_int a in fun b ->
  let () = print_int b in fun c ->
  print_int c

let main =
  let () = foo 4 8 9 in
  0
|};
  [%expect {|
    4
    8
    9
    val foo = <fun>
    val main = 0 |}]
;;

let%expect_test "007order" =
  pp_parse_demo
    {|
let _start () () a () b _c () d __ =
  let () = print_int (a+b) in
  let () = print_int __ in
  a*b / _c + d


let main =
  print_int (_start (print_int 1) (print_int 2) 3 (print_int 4) 100 1000 (print_int (-1)) 10000 (-555555))
|};
  [%expect
    {|
    1
    2
    4
    -1
    103
    -555555
    10000
    val _start = <fun>
    val main = "" |}]
;;

let%expect_test "008ascription" =
  pp_parse_demo
    {|
let addi = fun f g x -> (f x (g x: bool) : int)

let main =
  let () = print_int (addi (fun x b -> if b then x+1 else x*2) (fun _start -> _start/2 = 0) 4) in
  0
|};
  [%expect {|
    8
    val addi = <fun>
    val main = 0 |}]
;;

let%expect_test "009let_poly" =
  pp_parse_demo {|
let temp =
  let f = fun x -> x in
  (f 1, f true)
|};
  [%expect {| val temp = (1, true) |}]
;;

let%expect_test "010sukharev" =
  pp_parse_demo
    {|
  let _1 = fun x y (a, _) -> (x + y - a) = 1

let _2 =
    let x, Some f = 1, Some ( "p1onerka was here" )
    in x

let _3 =  Some (1, "hi")

let _4 = let rec f x = f 5 in f

let _5 =
    let id x = x in
    match Some id with
      | Some f -> let _ = f "42" in f 42
      | None -> 0

let int_of_option = function Some x -> x | None -> 0
|};
  [%expect
    {|
    val _1 = <fun>
    val _2 = 1
    val _3 = Some(1, "hi")
    val _4 = <fun>
    val _5 = 42
    val int_of_option = <function> |}]
;;

let%expect_test "011sukharev" =
  pp_parse_demo {|
let id1, id2 = let id x = x in (id, id)

|};
  [%expect {|
    val id1 = <fun>
    val id2 = <fun>
   |}]
;;

let%expect_test "012sukharev" =
  pp_parse_demo {|
let _6 = fun arg -> match arg with Some x -> let y = x in y

|};
  [%expect {| val _6 = <fun> |}]
;;

let%expect_test "013sukharev" =
  pp_parse_demo {|

let _42 = function 42 -> true | _ -> false
|};
  [%expect {| val _42 = <function> |}]
;;

let%expect_test "015tuples" =
  pp_parse_demo
    {|

let rec fix f x = f (fix f) x
let map f p = let (a,b) = p in (f a, f b)
let fixpoly l =
  fix (fun self l -> map (fun li x -> li (self l) x) l) l
let feven p n =
  let (e, o) = p in
  if n = 0 then 1 else o (n - 1)
let fodd p n =
  let (e, o) = p in
  if n = 0 then 0 else e (n - 1)
let tie = fixpoly (feven, fodd)

let rec meven n = if n = 0 then 1 else modd (n - 1)
and modd n = if n = 0 then 1 else meven (n - 1)
let main =
  let () = print_int (modd 1) in
  let () = print_int (meven 2) in
  let (even,odd) = tie in
  0
|};
<<<<<<< HEAD
=======
<<<<<<< HEAD
  [%expect {| 20 |}]
;;*)
=======
>>>>>>> f1451902
  [%expect
    {|
    1
    1
    val fix = <fun>
    val map = <fun>
    val fixpoly = <fun>
    val feven = <fun>
    val fodd = <fun>
    val tie = (<fun>, <fun>)
    val meven = <fun>
    val modd = <fun>
    val main = 0 |}]
;;

let%expect_test "016lists" =
  pp_parse_demo
    {|
let rec length xs =
  match xs with
  | [] -> 0
  | h::tl -> 1 + length tl

let length_tail =
  let rec helper acc xs =
  match xs with
  | [] -> acc
  | h::tl -> helper (acc + 1) tl
  in
  helper 0

let rec map f xs =
  match xs with
  | [] -> []
  | a::[] -> [f a]
  | a::b::[] -> [f a; f b]
  | a::b::c::[] -> [f a; f b; f c]
  | a::b::c::d::tl -> f a :: f b :: f c :: f d :: map f tl

let rec append xs ys = match xs with [] -> ys | x::xs -> x::(append xs ys)

let concat =
  let rec helper xs =
    match xs with
    | [] -> []
    | h::tl -> append h (helper tl)
  in helper

let rec iter f xs = match xs with [] -> () | h::tl -> let () = f h in iter f tl

let rec cartesian xs ys =
  match xs with
  | [] -> []
  | h::tl -> append (map (fun a -> (h,a)) ys) (cartesian tl ys)

let main =
  let () = iter print_int [1;2;3] in
  let () = print_int (length (cartesian [1;2] [1;2;3;4])) in
  0
|};
  [%expect
    {|
<<<<<<< HEAD
    1
    2
    3
    8
    val length = <fun>
    val length_tail = <fun>
    val map = <fun>
    val append = <fun>
    val concat = <fun>
    val iter = <fun>
    val cartesian = <fun>
    val main = 0 |}]
=======
    Interpreter error: Undefined constructor [] |}]
>>>>>>> f1451902
;;

let%expect_test "debug_length" =
  pp_parse_demo
    {|
    let rec map f xs = match xs with | [] -> [] | h::t -> (f h)::map f t in
     let rec append xs ys = match xs with [] -> ys | h::t -> h::append t ys in
     let rec cartesian xs ys =
       match xs with
       | [] -> []
       | h::tl -> append (map (fun a -> (h,a)) ys) (cartesian tl ys)
     in
    let rec length xs =
       match xs with
       | [] -> 0
       | h::t -> 1 + length t
     in
     let result = cartesian [1;2] [1;2;3;4] in
     let () = result in 
     length result|};
  [%expect {|
<<<<<<< HEAD
    _ = 8 |}]
=======
    Interpreter error: Undefined constructor [] |}]
>>>>>>> f1451902
;;

let%expect_test "empty_list" =
  pp_parse_demo "match [] with | [] -> 1 | _ -> 0";
  [%expect {|
<<<<<<< HEAD
    _ = 1 |}]
=======
    Interpreter error: Undefined constructor [] |}]
>>>>>>> f1451902
;;

let%expect_test "cons_head" =
  pp_parse_demo "match [1;2;3] with | h::t -> h";
<<<<<<< HEAD
  [%expect {|
    _ = 1 |}]
=======
  [%expect {| Interpreter error: Undefined constructor [] |}]
>>>>>>> f1451902
;;

let%expect_test "cons_tail" =
  pp_parse_demo "match [1;2;3] with | h::t -> t";
<<<<<<< HEAD
  [%expect {|
    _ = [2; 3] |}]
=======
  [%expect {| Interpreter error: Undefined constructor [] |}]
>>>>>>> f1451902
;;

let%expect_test "tuple_cons" =
  pp_parse_demo "match [1;2;3] with | h::t -> (h, t)";
<<<<<<< HEAD
  [%expect {|
    _ = (1, [2; 3]) |}]
=======
  [%expect {| Interpreter error: Undefined constructor [] |}]
>>>>>>> f1451902
;;

let%expect_test "length_function" =
  pp_parse_demo
    "let rec length xs = match xs with | [] -> 0 | h::t -> 1 + length t in length [1;2;3]";
  [%expect {|
<<<<<<< HEAD
    _ = 3 |}]
=======
    Interpreter error: Undefined constructor [] |}]
>>>>>>> f1451902
;;

let%expect_test "length_tail_function" =
  pp_parse_demo
    "let rec helper acc xs = match xs with | [] -> acc | h::t -> helper (acc+1) t in \
     helper 0 [1;2;3]";
  [%expect {|
<<<<<<< HEAD
    _ = 3 |}]
=======
    Interpreter error: Undefined constructor [] |}]
>>>>>>> f1451902
;;

let%expect_test "map_function" =
  pp_parse_demo
    "let rec map f xs = match xs with | [] -> [] | h::t -> (f h)::map f t in map (fun x \
     -> x+1) [1;2;3]";
  [%expect {|
<<<<<<< HEAD
    _ = [2; 3; 4] |}]
=======
    Interpreter error: Undefined constructor [] |}]
>>>>>>> f1451902
;;

let%expect_test "append_function" =
  pp_parse_demo
    "let rec append xs ys = match xs with | [] -> ys | h::t -> h::append t ys in append \
     [1;2] [3;4]";
  [%expect {|
<<<<<<< HEAD
    _ = [1; 2; 3; 4] |}]
=======
    Interpreter error: Undefined constructor [] |}]
>>>>>>> f1451902
;;

let%expect_test "concat_function" =
  pp_parse_demo
    {|let rec append xs ys = match xs with [] -> ys | x::xs -> x::(append xs ys)
in 
    let rec concat xs =
      let rec helper xs =
        match xs with
        | [] -> []
        | h::tl -> append h (helper tl)
      in helper xs
    in 
    concat [[1;2]; [3; 4]]|};
  [%expect {|
<<<<<<< HEAD
    _ = [1; 2; 3; 4] |}]
=======
    Interpreter error: Undefined constructor [] |}]
>>>>>>> f1451902
;;

let%expect_test "iter_function" =
  pp_parse_demo
    "let rec iter f xs = match xs with [] -> () | h::tl -> let () = f h in iter \
     print_int [1;2;3]";
  [%expect {|
val iter = <fun>
|}]
;;

let%expect_test "list_basic" =
  pp_parse_demo "let lst = 1 :: 2 :: 3 :: [] in lst";
<<<<<<< HEAD
  [%expect {|
    _ = [1; 2; 3] |}]
=======
  [%expect {| Interpreter error: Undefined constructor [] |}]
>>>>>>> f1451902
;;

let%expect_test "list_match" =
  pp_parse_demo "match 1 :: 2 :: 3 :: [] with | [] -> 0 | h :: _ -> h";
  [%expect {|
<<<<<<< HEAD
    _ = 1 |}]
=======
    Interpreter error: Undefined constructor [] |}]
>>>>>>> f1451902
;;

let%expect_test "list_append" =
  pp_parse_demo
    "let append xs ys = match xs with | [] -> ys | h :: t -> h :: append t ys in append \
     [1; 2] [3; 4]";
  [%expect {|
<<<<<<< HEAD
    _ = [1; 2; 3; 4] |}]
=======
    Interpreter error: Undefined constructor [] |}]
>>>>>>> f1451902
;;

let%expect_test "debug_cartesian" =
  pp_parse_demo
    {|let rec map f xs = match xs with | [] -> [] | h::t -> (f h)::map f t in
     let rec append xs ys = match xs with | [] -> ys | h::t -> h::append t ys in
     let rec cartesian xs ys =
       match xs with
       | [] -> []
       | h::tl -> append (map (fun a -> (h,a)) ys) (cartesian tl ys)
     in
     cartesian [1;2] [1;2;3;4]|};
  [%expect {|
<<<<<<< HEAD
    _ = [(1, 1); (1, 2); (1, 3); (1, 4); (2, 1); (2, 2); (2, 3); (2, 4)] |}]
;;
=======
    Interpreter error: Undefined constructor [] |}]
;;
>>>>>>> 2e9a8f1 (refactor: adt on tuples in infer)
>>>>>>> f1451902

let%expect_test "fix_factorial" =
  pp_parse_demo
    {|
let rec fix f x = f (fix f) x in
let factorial f n =
  if n = 0 then 1 else n * f (n - 1)
in
let factorial_fn = fix factorial in
factorial_fn 5
|};
  [%expect {| _ = 120 |}]
;;

let%expect_test "map_increment" =
  pp_parse_demo
    {|
let map f p = let (a,b) = p in (f a, f b) in
let pair = (1, 2) in
map (fun x -> x + 1) pair
|};
  [%expect {| _ = (2, 3) |}]
;;

let%expect_test "meven_modd" =
  pp_parse_demo
    {|
let rec meven n = if n = 0 then 1 else modd (n - 1)
and modd n = if n = 0 then 1 else meven (n - 1)
in
(meven 2, modd 1)
|};
  [%expect {| _ = (1, 1) |}]
;;<|MERGE_RESOLUTION|>--- conflicted
+++ resolved
@@ -477,16 +477,7 @@
 let [a] = [42] ;; 
  |};
   [%expect {|
-<<<<<<< HEAD
     val a = 42 |}]
-=======
-<<<<<<< HEAD
-  Intepreter error: Unbound value ::
-=======
-  Interpreter error: Undefined constructor []
->>>>>>> 2e9a8f1 (refactor: adt on tuples in infer)
-  |}]
->>>>>>> f1451902
 ;;
 
 (* -------- ADT --------*)
@@ -499,28 +490,7 @@
   | Rect of int * int * int 
 ;;
 |};
-<<<<<<< HEAD
   [%expect {||}]
-=======
-<<<<<<< HEAD
-  [%expect{||}]
-=======
-  [%expect.unreachable]
-[@@expect.uncaught_exn {|
-  (* CR expect_test_collector: This test expectation appears to contain a backtrace.
-     This is strongly discouraged as backtraces are fragile.
-     Please change this test to not include a backtrace. *)
-
-  (Failure "Not enough elements")
-  Raised at Stdlib.failwith in file "stdlib.ml", line 29, characters 17-33
-  Called from Ocamladt_lib__Parser.list2_value in file "lib/parser.ml", line 583, characters 9-39
-  Called from Angstrom__Parser.Monad.(>>=).(fun).succ' in file "lib/parser.ml", line 58, characters 38-43
-  Called from Angstrom__Parser.parse_bigstring in file "lib/parser.ml", line 43, characters 52-93
-  Called from Ocamladt_tests__Interpreter.pp_parse_demo in file "tests/interpreter.ml", line 33, characters 12-21
-  Called from Ocamladt_tests__Interpreter.(fun) in file "tests/interpreter.ml", line 487, characters 2-109
-  Called from Expect_test_collector.Make.Instance_io.exec in file "collector/expect_test_collector.ml", line 234, characters 12-19 |}]
->>>>>>> 2e9a8f1 (refactor: adt on tuples in infer)
->>>>>>> f1451902
 ;;
 
 (*we dont support regular types like float*)
@@ -556,30 +526,9 @@
 ;;
 
   |};
-<<<<<<< HEAD
-  [%expect {|
-=======
-<<<<<<< HEAD
-  [%expect{|
->>>>>>> f1451902
+  [%expect {|
     3
     val area = <fun> |}]
-=======
-  [%expect.unreachable]
-[@@expect.uncaught_exn {|
-  (* CR expect_test_collector: This test expectation appears to contain a backtrace.
-     This is strongly discouraged as backtraces are fragile.
-     Please change this test to not include a backtrace. *)
-
-  (Failure "Not enough elements")
-  Raised at Stdlib.failwith in file "stdlib.ml", line 29, characters 17-33
-  Called from Ocamladt_lib__Parser.list2_value in file "lib/parser.ml", line 583, characters 9-39
-  Called from Angstrom__Parser.Monad.(>>=).(fun).succ' in file "lib/parser.ml", line 58, characters 38-43
-  Called from Angstrom__Parser.parse_bigstring in file "lib/parser.ml", line 43, characters 52-93
-  Called from Ocamladt_tests__Interpreter.pp_parse_demo in file "tests/interpreter.ml", line 33, characters 12-21
-  Called from Ocamladt_tests__Interpreter.(fun) in file "tests/interpreter.ml", line 525, characters 2-240
-  Called from Expect_test_collector.Make.Instance_io.exec in file "collector/expect_test_collector.ml", line 234, characters 12-19 |}]
->>>>>>> 2e9a8f1 (refactor: adt on tuples in infer)
 ;;
 
 let%expect_test "simple adt with pattern matching function (else case) + printing" =
@@ -600,30 +549,9 @@
 print_int y
 ;;
   |};
-<<<<<<< HEAD
-  [%expect {|
-=======
-<<<<<<< HEAD
-  [%expect{|
->>>>>>> f1451902
+  [%expect {|
     10
     val area = <fun> |}]
-=======
-  [%expect.unreachable]
-[@@expect.uncaught_exn {|
-  (* CR expect_test_collector: This test expectation appears to contain a backtrace.
-     This is strongly discouraged as backtraces are fragile.
-     Please change this test to not include a backtrace. *)
-
-  (Failure "Not enough elements")
-  Raised at Stdlib.failwith in file "stdlib.ml", line 29, characters 17-33
-  Called from Ocamladt_lib__Parser.list2_value in file "lib/parser.ml", line 583, characters 9-39
-  Called from Angstrom__Parser.Monad.(>>=).(fun).succ' in file "lib/parser.ml", line 58, characters 38-43
-  Called from Angstrom__Parser.parse_bigstring in file "lib/parser.ml", line 43, characters 52-93
-  Called from Ocamladt_tests__Interpreter.pp_parse_demo in file "tests/interpreter.ml", line 33, characters 12-21
-  Called from Ocamladt_tests__Interpreter.(fun) in file "tests/interpreter.ml", line 560, characters 2-242
-  Called from Expect_test_collector.Make.Instance_io.exec in file "collector/expect_test_collector.ml", line 234, characters 12-19 |}]
->>>>>>> 2e9a8f1 (refactor: adt on tuples in infer)
 ;;
 
 let%expect_test "simple adt with pattern matching + printing v2" =
@@ -644,30 +572,9 @@
 print_int y
 ;;
   |};
-<<<<<<< HEAD
-  [%expect {|
-=======
-<<<<<<< HEAD
-  [%expect{|
->>>>>>> f1451902
+  [%expect {|
     10
     val area = <fun> |}]
-=======
-  [%expect.unreachable]
-[@@expect.uncaught_exn {|
-  (* CR expect_test_collector: This test expectation appears to contain a backtrace.
-     This is strongly discouraged as backtraces are fragile.
-     Please change this test to not include a backtrace. *)
-
-  (Failure "Not enough elements")
-  Raised at Stdlib.failwith in file "stdlib.ml", line 29, characters 17-33
-  Called from Ocamladt_lib__Parser.list2_value in file "lib/parser.ml", line 583, characters 9-39
-  Called from Angstrom__Parser.Monad.(>>=).(fun).succ' in file "lib/parser.ml", line 58, characters 38-43
-  Called from Angstrom__Parser.parse_bigstring in file "lib/parser.ml", line 43, characters 52-93
-  Called from Ocamladt_tests__Interpreter.pp_parse_demo in file "tests/interpreter.ml", line 33, characters 12-21
-  Called from Ocamladt_tests__Interpreter.(fun) in file "tests/interpreter.ml", line 594, characters 2-253
-  Called from Expect_test_collector.Make.Instance_io.exec in file "collector/expect_test_collector.ml", line 234, characters 12-19 |}]
->>>>>>> 2e9a8f1 (refactor: adt on tuples in infer)
 ;;
 
 let%expect_test "simple adt with pattern matching + printing v3" =
@@ -688,30 +595,9 @@
 print_int y
 ;;
   |};
-<<<<<<< HEAD
-  [%expect {|
-=======
-<<<<<<< HEAD
-  [%expect{|
->>>>>>> f1451902
+  [%expect {|
     50
     val area = <fun> |}]
-=======
-  [%expect.unreachable]
-[@@expect.uncaught_exn {|
-  (* CR expect_test_collector: This test expectation appears to contain a backtrace.
-     This is strongly discouraged as backtraces are fragile.
-     Please change this test to not include a backtrace. *)
-
-  (Failure "Not enough elements")
-  Raised at Stdlib.failwith in file "stdlib.ml", line 29, characters 17-33
-  Called from Ocamladt_lib__Parser.list2_value in file "lib/parser.ml", line 583, characters 9-39
-  Called from Angstrom__Parser.Monad.(>>=).(fun).succ' in file "lib/parser.ml", line 58, characters 38-43
-  Called from Angstrom__Parser.parse_bigstring in file "lib/parser.ml", line 43, characters 52-93
-  Called from Ocamladt_tests__Interpreter.pp_parse_demo in file "tests/interpreter.ml", line 33, characters 12-21
-  Called from Ocamladt_tests__Interpreter.(fun) in file "tests/interpreter.ml", line 628, characters 2-275
-  Called from Expect_test_collector.Make.Instance_io.exec in file "collector/expect_test_collector.ml", line 234, characters 12-19 |}]
->>>>>>> 2e9a8f1 (refactor: adt on tuples in infer)
 ;;
 
 let%expect_test "simple adt (fail: UnboundValue)" =
@@ -725,28 +611,7 @@
 let x = Chto 5
 ;;
   |};
-<<<<<<< HEAD
   [%expect {| Intepreter error: Unbound value Chto |}]
-=======
-<<<<<<< HEAD
-  [%expect{| Intepreter error: Unbound value Chto |}]
-=======
-  [%expect.unreachable]
-[@@expect.uncaught_exn {|
-  (* CR expect_test_collector: This test expectation appears to contain a backtrace.
-     This is strongly discouraged as backtraces are fragile.
-     Please change this test to not include a backtrace. *)
-
-  (Failure "Not enough elements")
-  Raised at Stdlib.failwith in file "stdlib.ml", line 29, characters 17-33
-  Called from Ocamladt_lib__Parser.list2_value in file "lib/parser.ml", line 583, characters 9-39
-  Called from Angstrom__Parser.Monad.(>>=).(fun).succ' in file "lib/parser.ml", line 58, characters 38-43
-  Called from Angstrom__Parser.parse_bigstring in file "lib/parser.ml", line 43, characters 52-93
-  Called from Ocamladt_tests__Interpreter.pp_parse_demo in file "tests/interpreter.ml", line 33, characters 12-21
-  Called from Ocamladt_tests__Interpreter.(fun) in file "tests/interpreter.ml", line 662, characters 2-121
-  Called from Expect_test_collector.Make.Instance_io.exec in file "collector/expect_test_collector.ml", line 234, characters 12-19 |}]
->>>>>>> 2e9a8f1 (refactor: adt on tuples in infer)
->>>>>>> f1451902
 ;;
 
 let%expect_test "simple adt with pattern matching (fail: PatternMismatch)" =
@@ -766,31 +631,8 @@
 print_int y
 ;;
   |};
-<<<<<<< HEAD
   [%expect {|
     Intepreter error: Pattern mismatch |}]
-=======
-<<<<<<< HEAD
-  [%expect{|
-    10
-    val area = <fun> |}]
-=======
-  [%expect.unreachable]
-[@@expect.uncaught_exn {|
-  (* CR expect_test_collector: This test expectation appears to contain a backtrace.
-     This is strongly discouraged as backtraces are fragile.
-     Please change this test to not include a backtrace. *)
-
-  (Failure "Not enough elements")
-  Raised at Stdlib.failwith in file "stdlib.ml", line 29, characters 17-33
-  Called from Ocamladt_lib__Parser.list2_value in file "lib/parser.ml", line 583, characters 9-39
-  Called from Angstrom__Parser.Monad.(>>=).(fun).succ' in file "lib/parser.ml", line 58, characters 38-43
-  Called from Angstrom__Parser.parse_bigstring in file "lib/parser.ml", line 43, characters 52-93
-  Called from Ocamladt_tests__Interpreter.pp_parse_demo in file "tests/interpreter.ml", line 33, characters 12-21
-  Called from Ocamladt_tests__Interpreter.(fun) in file "tests/interpreter.ml", line 689, characters 2-242
-  Called from Expect_test_collector.Make.Instance_io.exec in file "collector/expect_test_collector.ml", line 234, characters 12-19 |}]
->>>>>>> 2e9a8f1 (refactor: adt on tuples in infer)
->>>>>>> f1451902
 ;;
 
 let%expect_test "simple adt (fail: UnboundValue Cir)" =
@@ -803,28 +645,7 @@
 let x = Cir 5 in 
 print_int area x;;
   |};
-<<<<<<< HEAD
   [%expect {| Intepreter error: Unbound value Cir |}]
-=======
-<<<<<<< HEAD
-  [%expect{| Intepreter error: Unbound value Cir |}]
-=======
-  [%expect.unreachable]
-[@@expect.uncaught_exn {|
-  (* CR expect_test_collector: This test expectation appears to contain a backtrace.
-     This is strongly discouraged as backtraces are fragile.
-     Please change this test to not include a backtrace. *)
-
-  (Failure "Not enough elements")
-  Raised at Stdlib.failwith in file "stdlib.ml", line 29, characters 17-33
-  Called from Ocamladt_lib__Parser.list2_value in file "lib/parser.ml", line 583, characters 9-39
-  Called from Angstrom__Parser.Monad.(>>=).(fun).succ' in file "lib/parser.ml", line 58, characters 38-43
-  Called from Angstrom__Parser.parse_bigstring in file "lib/parser.ml", line 43, characters 52-93
-  Called from Ocamladt_tests__Interpreter.pp_parse_demo in file "tests/interpreter.ml", line 33, characters 12-21
-  Called from Ocamladt_tests__Interpreter.(fun) in file "tests/interpreter.ml", line 723, characters 2-139
-  Called from Expect_test_collector.Make.Instance_io.exec in file "collector/expect_test_collector.ml", line 234, characters 12-19 |}]
->>>>>>> 2e9a8f1 (refactor: adt on tuples in infer)
->>>>>>> f1451902
 ;;
 
 (* good, needs a initialization check + infer print(see next tests)*)
@@ -834,15 +655,7 @@
   | Node of 'a * 'a tree * 'a tree
 ;;
   |};
-<<<<<<< HEAD
   [%expect {| |}]
-=======
-<<<<<<< HEAD
-  [%expect{||}]
-=======
-  [%expect {| Parser Error |}]
->>>>>>> 2e9a8f1 (refactor: adt on tuples in infer)
->>>>>>> f1451902
 ;;
 
 let%expect_test "poly adt tree (dumb insert)" =
@@ -870,22 +683,12 @@
 let () = print_int (tree_size tree1)
 
   |};
-<<<<<<< HEAD
   [%expect
     {|
-=======
-<<<<<<< HEAD
-  [%expect{|
->>>>>>> f1451902
     1
     val insert = <fun>
     val tree1 = <ADT>: Node
     val tree_size = <fun> |}]
-=======
-  [%expect
-    {|
-    Parser Error |}]
->>>>>>> 2e9a8f1 (refactor: adt on tuples in infer)
 ;;
 
 let%expect_test "empty poly adt tree (dumb insert)" =
@@ -911,22 +714,12 @@
 let () = print_int (tree_size tree2)
 
   |};
-<<<<<<< HEAD
   [%expect
     {|
-=======
-<<<<<<< HEAD
-  [%expect{|
->>>>>>> f1451902
     0
     val insert = <fun>
     val tree2 = <ADT>: Leaf
     val tree_size = <fun> |}]
-=======
-  [%expect
-    {|
-    Parser Error |}]
->>>>>>> 2e9a8f1 (refactor: adt on tuples in infer)
 ;;
 
 let%expect_test "poly adt tree v2" =
@@ -957,22 +750,12 @@
 let () = print_int (tree_size tree)
 
   |};
-<<<<<<< HEAD
   [%expect
     {|
-=======
-<<<<<<< HEAD
-  [%expect{|
->>>>>>> f1451902
     4
     val insert = <fun>
     val tree = <ADT>: Node
     val tree_size = <fun> |}]
-=======
-  [%expect
-    {|
-    Parser Error |}]
->>>>>>> 2e9a8f1 (refactor: adt on tuples in infer)
 ;;
 
 let%expect_test "poly adt tree v2 (constructs)" =
@@ -997,19 +780,10 @@
 let () = print_int (tree_size tree)
 
   |};
-<<<<<<< HEAD
-  [%expect {|
-=======
-<<<<<<< HEAD
-  [%expect{|
->>>>>>> f1451902
+  [%expect {|
     4
     val tree = <ADT>: Node
     val tree_size = <fun> |}]
-=======
-  [%expect {|
-    Parser Error |}]
->>>>>>> 2e9a8f1 (refactor: adt on tuples in infer)
 ;;
 
 (*good*)
@@ -1378,13 +1152,6 @@
   let (even,odd) = tie in
   0
 |};
-<<<<<<< HEAD
-=======
-<<<<<<< HEAD
-  [%expect {| 20 |}]
-;;*)
-=======
->>>>>>> f1451902
   [%expect
     {|
     1
@@ -1447,7 +1214,6 @@
 |};
   [%expect
     {|
-<<<<<<< HEAD
     1
     2
     3
@@ -1460,9 +1226,6 @@
     val iter = <fun>
     val cartesian = <fun>
     val main = 0 |}]
-=======
-    Interpreter error: Undefined constructor [] |}]
->>>>>>> f1451902
 ;;
 
 let%expect_test "debug_length" =
@@ -1484,62 +1247,38 @@
      let () = result in 
      length result|};
   [%expect {|
-<<<<<<< HEAD
     _ = 8 |}]
-=======
-    Interpreter error: Undefined constructor [] |}]
->>>>>>> f1451902
 ;;
 
 let%expect_test "empty_list" =
   pp_parse_demo "match [] with | [] -> 1 | _ -> 0";
   [%expect {|
-<<<<<<< HEAD
     _ = 1 |}]
-=======
-    Interpreter error: Undefined constructor [] |}]
->>>>>>> f1451902
 ;;
 
 let%expect_test "cons_head" =
   pp_parse_demo "match [1;2;3] with | h::t -> h";
-<<<<<<< HEAD
   [%expect {|
     _ = 1 |}]
-=======
-  [%expect {| Interpreter error: Undefined constructor [] |}]
->>>>>>> f1451902
 ;;
 
 let%expect_test "cons_tail" =
   pp_parse_demo "match [1;2;3] with | h::t -> t";
-<<<<<<< HEAD
   [%expect {|
     _ = [2; 3] |}]
-=======
-  [%expect {| Interpreter error: Undefined constructor [] |}]
->>>>>>> f1451902
 ;;
 
 let%expect_test "tuple_cons" =
   pp_parse_demo "match [1;2;3] with | h::t -> (h, t)";
-<<<<<<< HEAD
   [%expect {|
     _ = (1, [2; 3]) |}]
-=======
-  [%expect {| Interpreter error: Undefined constructor [] |}]
->>>>>>> f1451902
 ;;
 
 let%expect_test "length_function" =
   pp_parse_demo
     "let rec length xs = match xs with | [] -> 0 | h::t -> 1 + length t in length [1;2;3]";
   [%expect {|
-<<<<<<< HEAD
     _ = 3 |}]
-=======
-    Interpreter error: Undefined constructor [] |}]
->>>>>>> f1451902
 ;;
 
 let%expect_test "length_tail_function" =
@@ -1547,11 +1286,7 @@
     "let rec helper acc xs = match xs with | [] -> acc | h::t -> helper (acc+1) t in \
      helper 0 [1;2;3]";
   [%expect {|
-<<<<<<< HEAD
     _ = 3 |}]
-=======
-    Interpreter error: Undefined constructor [] |}]
->>>>>>> f1451902
 ;;
 
 let%expect_test "map_function" =
@@ -1559,11 +1294,7 @@
     "let rec map f xs = match xs with | [] -> [] | h::t -> (f h)::map f t in map (fun x \
      -> x+1) [1;2;3]";
   [%expect {|
-<<<<<<< HEAD
     _ = [2; 3; 4] |}]
-=======
-    Interpreter error: Undefined constructor [] |}]
->>>>>>> f1451902
 ;;
 
 let%expect_test "append_function" =
@@ -1571,11 +1302,7 @@
     "let rec append xs ys = match xs with | [] -> ys | h::t -> h::append t ys in append \
      [1;2] [3;4]";
   [%expect {|
-<<<<<<< HEAD
     _ = [1; 2; 3; 4] |}]
-=======
-    Interpreter error: Undefined constructor [] |}]
->>>>>>> f1451902
 ;;
 
 let%expect_test "concat_function" =
@@ -1591,11 +1318,7 @@
     in 
     concat [[1;2]; [3; 4]]|};
   [%expect {|
-<<<<<<< HEAD
     _ = [1; 2; 3; 4] |}]
-=======
-    Interpreter error: Undefined constructor [] |}]
->>>>>>> f1451902
 ;;
 
 let%expect_test "iter_function" =
@@ -1609,22 +1332,14 @@
 
 let%expect_test "list_basic" =
   pp_parse_demo "let lst = 1 :: 2 :: 3 :: [] in lst";
-<<<<<<< HEAD
   [%expect {|
     _ = [1; 2; 3] |}]
-=======
-  [%expect {| Interpreter error: Undefined constructor [] |}]
->>>>>>> f1451902
 ;;
 
 let%expect_test "list_match" =
   pp_parse_demo "match 1 :: 2 :: 3 :: [] with | [] -> 0 | h :: _ -> h";
   [%expect {|
-<<<<<<< HEAD
     _ = 1 |}]
-=======
-    Interpreter error: Undefined constructor [] |}]
->>>>>>> f1451902
 ;;
 
 let%expect_test "list_append" =
@@ -1632,11 +1347,7 @@
     "let append xs ys = match xs with | [] -> ys | h :: t -> h :: append t ys in append \
      [1; 2] [3; 4]";
   [%expect {|
-<<<<<<< HEAD
     _ = [1; 2; 3; 4] |}]
-=======
-    Interpreter error: Undefined constructor [] |}]
->>>>>>> f1451902
 ;;
 
 let%expect_test "debug_cartesian" =
@@ -1650,14 +1361,9 @@
      in
      cartesian [1;2] [1;2;3;4]|};
   [%expect {|
-<<<<<<< HEAD
     _ = [(1, 1); (1, 2); (1, 3); (1, 4); (2, 1); (2, 2); (2, 3); (2, 4)] |}]
 ;;
-=======
-    Interpreter error: Undefined constructor [] |}]
-;;
->>>>>>> 2e9a8f1 (refactor: adt on tuples in infer)
->>>>>>> f1451902
+
 
 let%expect_test "fix_factorial" =
   pp_parse_demo
