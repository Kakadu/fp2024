--- conflicted
+++ resolved
@@ -1188,21 +1188,7 @@
   type shape = Circle 
   let x = Circle
 |};
-<<<<<<< HEAD
   [%expect{| val x : shape |}]
-=======
-  [%expect.unreachable]
-[@@expect.uncaught_exn {|
-  (* CR expect_test_collector: This test expectation appears to contain a backtrace.
-     This is strongly discouraged as backtraces are fragile.
-     Please change this test to not include a backtrace. *)
-
-  (Failure ": end_of_input")
-  Raised at Stdlib.failwith in file "stdlib.ml", line 29, characters 17-33
-  Called from Ocamladt_tests__Infer.parse_and_infer_result in file "tests/infer.ml", line 22, characters 8-25
-  Called from Ocamladt_tests__Infer.(fun) in file "tests/infer.ml", line 1187, characters 2-70
-  Called from Expect_test_collector.Make.Instance_io.exec in file "collector/expect_test_collector.ml", line 234, characters 12-19 |}]
->>>>>>> f1451902
 ;;
 
 let%expect_test "ADT of" =
@@ -1212,26 +1198,7 @@
   type 'a koka = Circle of int ;;
   let x = Circle 5
 |};
-<<<<<<< HEAD
   [%expect{| val x : 'a koka |}]
-=======
-  [%expect.unreachable]
-[@@expect.uncaught_exn {|
-  (* CR expect_test_collector: This test expectation appears to contain a backtrace.
-     This is strongly discouraged as backtraces are fragile.
-     Please change this test to not include a backtrace. *)
-
-  (Failure "Not enough elements")
-  Raised at Stdlib.failwith in file "stdlib.ml", line 29, characters 17-33
-  Called from Ocamladt_lib__Parser.list2_value in file "lib/parser.ml", line 583, characters 9-39
-  Called from Angstrom__Parser.Monad.(>>=).(fun).succ' in file "lib/parser.ml", line 58, characters 38-43
-  Called from Angstrom__Parser.parse_bigstring in file "lib/parser.ml", line 43, characters 52-93
-  Called from Ocamladt_lib__Parser.parse in file "lib/parser.ml" (inlined), line 612, characters 16-56
-  Called from Ocamladt_lib__Parser.parse_str in file "lib/parser.ml", line 613, characters 20-29
-  Called from Ocamladt_tests__Infer.parse_and_infer_result in file "tests/infer.ml", line 22, characters 8-25
-  Called from Ocamladt_tests__Infer.(fun) in file "tests/infer.ml", line 1205, characters 2-119
-  Called from Expect_test_collector.Make.Instance_io.exec in file "collector/expect_test_collector.ml", line 234, characters 12-19 |}]
->>>>>>> f1451902
 ;;
 
 let%expect_test "ADT of few" =
@@ -1245,26 +1212,8 @@
 let x = 10;;
 let Circle (5,5) = Circle x;;
 |};
-<<<<<<< HEAD
   [%expect{| Not supported syntax |}]
-=======
-  [%expect.unreachable]
-[@@expect.uncaught_exn {|
-  (* CR expect_test_collector: This test expectation appears to contain a backtrace.
-     This is strongly discouraged as backtraces are fragile.
-     Please change this test to not include a backtrace. *)
-
-  (Failure "Not enough elements")
-  Raised at Stdlib.failwith in file "stdlib.ml", line 29, characters 17-33
-  Called from Ocamladt_lib__Parser.list2_value in file "lib/parser.ml", line 583, characters 9-39
-  Called from Angstrom__Parser.Monad.(>>=).(fun).succ' in file "lib/parser.ml", line 58, characters 38-43
-  Called from Angstrom__Parser.parse_bigstring in file "lib/parser.ml", line 43, characters 52-93
-  Called from Ocamladt_lib__Parser.parse in file "lib/parser.ml" (inlined), line 612, characters 16-56
-  Called from Ocamladt_lib__Parser.parse_str in file "lib/parser.ml", line 613, characters 20-29
-  Called from Ocamladt_tests__Infer.parse_and_infer_result in file "tests/infer.ml", line 22, characters 8-25
-  Called from Ocamladt_tests__Infer.(fun) in file "tests/infer.ml", line 1230, characters 2-155
-  Called from Expect_test_collector.Make.Instance_io.exec in file "collector/expect_test_collector.ml", line 234, characters 12-19 |}]
->>>>>>> f1451902
+
 ;;
 
 let%expect_test "ADT with poly" =
@@ -1279,35 +1228,7 @@
 let (z: int shape) = Rectangle (2,5)
 let q = Square 34985734895
 |};
-<<<<<<< HEAD
   [%expect{| Not supported syntax |}]
-=======
-<<<<<<< HEAD
-  [%expect
-    {|
-    val q : 'a shape
-    val x : int
-    val y : 'a shape
-    val z : int shape |}]
-=======
-  [%expect.unreachable]
-[@@expect.uncaught_exn {|
-  (* CR expect_test_collector: This test expectation appears to contain a backtrace.
-     This is strongly discouraged as backtraces are fragile.
-     Please change this test to not include a backtrace. *)
-
-  (Failure "Not enough elements")
-  Raised at Stdlib.failwith in file "stdlib.ml", line 29, characters 17-33
-  Called from Ocamladt_lib__Parser.list2_value in file "lib/parser.ml", line 583, characters 9-39
-  Called from Angstrom__Parser.Monad.(>>=).(fun).succ' in file "lib/parser.ml", line 58, characters 38-43
-  Called from Angstrom__Parser.parse_bigstring in file "lib/parser.ml", line 43, characters 52-93
-  Called from Ocamladt_lib__Parser.parse in file "lib/parser.ml" (inlined), line 612, characters 16-56
-  Called from Ocamladt_lib__Parser.parse_str in file "lib/parser.ml", line 613, characters 20-29
-  Called from Ocamladt_tests__Infer.parse_and_infer_result in file "tests/infer.ml", line 22, characters 8-25
-  Called from Ocamladt_tests__Infer.(fun) in file "tests/infer.ml", line 1259, characters 2-206
-  Called from Expect_test_collector.Make.Instance_io.exec in file "collector/expect_test_collector.ml", line 234, characters 12-19 |}]
->>>>>>> 2e9a8f1 (refactor: adt on tuples in infer)
->>>>>>> f1451902
 ;;
 
 let%expect_test "ADT with poly2" =
@@ -1315,26 +1236,7 @@
   type 'a shape = 
    Square of int;;
 |};
-<<<<<<< HEAD
   [%expect{||}]
-=======
-  [%expect.unreachable]
-[@@expect.uncaught_exn {|
-  (* CR expect_test_collector: This test expectation appears to contain a backtrace.
-     This is strongly discouraged as backtraces are fragile.
-     Please change this test to not include a backtrace. *)
-
-  (Failure "Not enough elements")
-  Raised at Stdlib.failwith in file "stdlib.ml", line 29, characters 17-33
-  Called from Ocamladt_lib__Parser.list2_value in file "lib/parser.ml", line 583, characters 9-39
-  Called from Angstrom__Parser.Monad.(>>=).(fun).succ' in file "lib/parser.ml", line 58, characters 38-43
-  Called from Angstrom__Parser.parse_bigstring in file "lib/parser.ml", line 43, characters 52-93
-  Called from Ocamladt_lib__Parser.parse in file "lib/parser.ml" (inlined), line 612, characters 16-56
-  Called from Ocamladt_lib__Parser.parse_str in file "lib/parser.ml", line 613, characters 20-29
-  Called from Ocamladt_tests__Infer.parse_and_infer_result in file "tests/infer.ml", line 22, characters 8-25
-  Called from Ocamladt_tests__Infer.(fun) in file "tests/infer.ml", line 1289, characters 2-68
-  Called from Expect_test_collector.Make.Instance_io.exec in file "collector/expect_test_collector.ml", line 234, characters 12-19 |}]
->>>>>>> f1451902
 ;;
 
 let%expect_test "ADT with poly3" =
@@ -1345,31 +1247,8 @@
   | Square of int * 'a * 'a
 ;;
 |};
-<<<<<<< HEAD
   [%expect{| Not supported syntax |}]
-=======
-<<<<<<< HEAD
-  [%expect
-    {| |}]
-=======
-  [%expect.unreachable]
-[@@expect.uncaught_exn {|
-  (* CR expect_test_collector: This test expectation appears to contain a backtrace.
-     This is strongly discouraged as backtraces are fragile.
-     Please change this test to not include a backtrace. *)
-
-  (Failure "Not enough elements")
-  Raised at Stdlib.failwith in file "stdlib.ml", line 29, characters 17-33
-  Called from Ocamladt_lib__Parser.list2_value in file "lib/parser.ml", line 583, characters 9-39
-  Called from Angstrom__Parser.Monad.(>>=).(fun).succ' in file "lib/parser.ml", line 58, characters 38-43
-  Called from Angstrom__Parser.parse_bigstring in file "lib/parser.ml", line 43, characters 52-93
-  Called from Ocamladt_lib__Parser.parse in file "lib/parser.ml" (inlined), line 612, characters 16-56
-  Called from Ocamladt_lib__Parser.parse_str in file "lib/parser.ml", line 613, characters 20-29
-  Called from Ocamladt_tests__Infer.parse_and_infer_result in file "tests/infer.ml", line 22, characters 8-25
-  Called from Ocamladt_tests__Infer.(fun) in file "tests/infer.ml", line 1312, characters 2-125
-  Called from Expect_test_collector.Make.Instance_io.exec in file "collector/expect_test_collector.ml", line 234, characters 12-19 |}]
->>>>>>> 2e9a8f1 (refactor: adt on tuples in infer)
->>>>>>> f1451902
+
 ;;
 
 let%expect_test "ADT with poly constraint" =
@@ -1381,26 +1260,7 @@
 ;;
 let (x: shape) = Circle 5;;
 |};
-<<<<<<< HEAD
   [%expect{| Not supported syntax |}]
-=======
-  [%expect.unreachable]
-[@@expect.uncaught_exn {|
-  (* CR expect_test_collector: This test expectation appears to contain a backtrace.
-     This is strongly discouraged as backtraces are fragile.
-     Please change this test to not include a backtrace. *)
-
-  (Failure "Not enough elements")
-  Raised at Stdlib.failwith in file "stdlib.ml", line 29, characters 17-33
-  Called from Ocamladt_lib__Parser.list2_value in file "lib/parser.ml", line 583, characters 9-39
-  Called from Angstrom__Parser.Monad.(>>=).(fun).succ' in file "lib/parser.ml", line 58, characters 38-43
-  Called from Angstrom__Parser.parse_bigstring in file "lib/parser.ml", line 43, characters 52-93
-  Called from Ocamladt_lib__Parser.parse in file "lib/parser.ml" (inlined), line 612, characters 16-56
-  Called from Ocamladt_lib__Parser.parse_str in file "lib/parser.ml", line 613, characters 20-29
-  Called from Ocamladt_tests__Infer.parse_and_infer_result in file "tests/infer.ml", line 22, characters 8-25
-  Called from Ocamladt_tests__Infer.(fun) in file "tests/infer.ml", line 1338, characters 2-153
-  Called from Expect_test_collector.Make.Instance_io.exec in file "collector/expect_test_collector.ml", line 234, characters 12-19 |}]
->>>>>>> f1451902
 ;;
 
 let%expect_test "ADT with constraint" =
@@ -1412,26 +1272,7 @@
 ;;
 let (x: (int,int) shape) = Circle 5;;
 |};
-<<<<<<< HEAD
   [%expect{| Not supported syntax |}]
-=======
-  [%expect.unreachable]
-[@@expect.uncaught_exn {|
-  (* CR expect_test_collector: This test expectation appears to contain a backtrace.
-     This is strongly discouraged as backtraces are fragile.
-     Please change this test to not include a backtrace. *)
-
-  (Failure "Not enough elements")
-  Raised at Stdlib.failwith in file "stdlib.ml", line 29, characters 17-33
-  Called from Ocamladt_lib__Parser.list2_value in file "lib/parser.ml", line 583, characters 9-39
-  Called from Angstrom__Parser.Monad.(>>=).(fun).succ' in file "lib/parser.ml", line 58, characters 38-43
-  Called from Angstrom__Parser.parse_bigstring in file "lib/parser.ml", line 43, characters 52-93
-  Called from Ocamladt_lib__Parser.parse in file "lib/parser.ml" (inlined), line 612, characters 16-56
-  Called from Ocamladt_lib__Parser.parse_str in file "lib/parser.ml", line 613, characters 20-29
-  Called from Ocamladt_tests__Infer.parse_and_infer_result in file "tests/infer.ml", line 22, characters 8-25
-  Called from Ocamladt_tests__Infer.(fun) in file "tests/infer.ml", line 1365, characters 2-163
-  Called from Expect_test_collector.Make.Instance_io.exec in file "collector/expect_test_collector.ml", line 234, characters 12-19 |}]
->>>>>>> f1451902
 ;;
 
 let%expect_test "ADT with constraint exp" =
@@ -1445,34 +1286,7 @@
 let (x: char shape) = y;;
 let z g = g;;
 |};
-<<<<<<< HEAD
   [%expect{| Not supported syntax |}]
-=======
-<<<<<<< HEAD
-  [%expect
-    {|
-    val x : char shape
-    val y : 'a shape
-    val z : 'a -> 'a |}]
-=======
-  [%expect.unreachable]
-[@@expect.uncaught_exn {|
-  (* CR expect_test_collector: This test expectation appears to contain a backtrace.
-     This is strongly discouraged as backtraces are fragile.
-     Please change this test to not include a backtrace. *)
-
-  (Failure "Not enough elements")
-  Raised at Stdlib.failwith in file "stdlib.ml", line 29, characters 17-33
-  Called from Ocamladt_lib__Parser.list2_value in file "lib/parser.ml", line 583, characters 9-39
-  Called from Angstrom__Parser.Monad.(>>=).(fun).succ' in file "lib/parser.ml", line 58, characters 38-43
-  Called from Angstrom__Parser.parse_bigstring in file "lib/parser.ml", line 43, characters 52-93
-  Called from Ocamladt_lib__Parser.parse in file "lib/parser.ml" (inlined), line 612, characters 16-56
-  Called from Ocamladt_lib__Parser.parse_str in file "lib/parser.ml", line 613, characters 20-29
-  Called from Ocamladt_tests__Infer.parse_and_infer_result in file "tests/infer.ml", line 22, characters 8-25
-  Called from Ocamladt_tests__Infer.(fun) in file "tests/infer.ml", line 1392, characters 2-184
-  Called from Expect_test_collector.Make.Instance_io.exec in file "collector/expect_test_collector.ml", line 234, characters 12-19 |}]
->>>>>>> 2e9a8f1 (refactor: adt on tuples in infer)
->>>>>>> f1451902
 ;;
 
 let%expect_test "ADT arity" =
@@ -1481,21 +1295,7 @@
 type bar = Bar of foo
 
 |};
-<<<<<<< HEAD
   [%expect{| Arity_mismatch |}]
-=======
-  [%expect.unreachable]
-[@@expect.uncaught_exn {|
-  (* CR expect_test_collector: This test expectation appears to contain a backtrace.
-     This is strongly discouraged as backtraces are fragile.
-     Please change this test to not include a backtrace. *)
-
-  (Failure ": end_of_input")
-  Raised at Stdlib.failwith in file "stdlib.ml", line 29, characters 17-33
-  Called from Ocamladt_tests__Infer.parse_and_infer_result in file "tests/infer.ml", line 22, characters 8-25
-  Called from Ocamladt_tests__Infer.(fun) in file "tests/infer.ml", line 1421, characters 2-71
-  Called from Expect_test_collector.Make.Instance_io.exec in file "collector/expect_test_collector.ml", line 234, characters 12-19 |}]
->>>>>>> f1451902
 ;;
 
 let%expect_test "ADT arity" =
@@ -1505,21 +1305,7 @@
 type 'a bar = Bar of 'a foo
 let x = Bar Foo
 |};
-<<<<<<< HEAD
   [%expect{| val x : 'a bar |}]
-=======
-  [%expect.unreachable]
-[@@expect.uncaught_exn {|
-  (* CR expect_test_collector: This test expectation appears to contain a backtrace.
-     This is strongly discouraged as backtraces are fragile.
-     Please change this test to not include a backtrace. *)
-
-  (Failure ": end_of_input")
-  Raised at Stdlib.failwith in file "stdlib.ml", line 29, characters 17-33
-  Called from Ocamladt_tests__Infer.parse_and_infer_result in file "tests/infer.ml", line 22, characters 8-25
-  Called from Ocamladt_tests__Infer.(fun) in file "tests/infer.ml", line 1440, characters 2-96
-  Called from Expect_test_collector.Make.Instance_io.exec in file "collector/expect_test_collector.ml", line 234, characters 12-19 |}]
->>>>>>> f1451902
 ;;
 
 let%expect_test "alot" =
@@ -1530,11 +1316,6 @@
     {|
     val f : 'a -> 'b -> 'c -> 'd -> 'e -> 'f -> 'g -> 'h -> 'i -> 'j -> 'k -> 'l -> 'm -> 'n -> 'o -> 'p -> 'q -> 'r -> 's -> 't -> 'u -> 'v -> 'w -> 'x -> 'y -> 'z -> 'aa -> 'bb -> 'cc -> 'dd -> 'ee -> 'ff -> 'gg -> 'hh -> 'ii -> 'jj -> 'kk -> 'll -> 'mm -> 'nn -> 'oo -> 'pp -> 'qq -> 'rr -> 'ss -> 'tt -> 'uu -> 'vv -> int |}]
 ;;
-<<<<<<< HEAD
-=======
-<<<<<<< HEAD
-=======
->>>>>>> f1451902
 
 let%expect_test "simple adt with pattern matching function (else case) + printing" =
   parse_and_infer_result
@@ -1543,26 +1324,5 @@
   | Rectangle of (int * int) * int
 ;;
   |};
-<<<<<<< HEAD
   [%expect{| Not supported syntax |}]
-;;
-=======
-  [%expect.unreachable]
-[@@expect.uncaught_exn {|
-  (* CR expect_test_collector: This test expectation appears to contain a backtrace.
-     This is strongly discouraged as backtraces are fragile.
-     Please change this test to not include a backtrace. *)
-
-  (Failure "Not enough elements")
-  Raised at Stdlib.failwith in file "stdlib.ml", line 29, characters 17-33
-  Called from Ocamladt_lib__Parser.list2_value in file "lib/parser.ml", line 583, characters 9-39
-  Called from Angstrom__Parser.Monad.(>>=).(fun).succ' in file "lib/parser.ml", line 58, characters 38-43
-  Called from Angstrom__Parser.parse_bigstring in file "lib/parser.ml", line 43, characters 52-93
-  Called from Ocamladt_lib__Parser.parse in file "lib/parser.ml" (inlined), line 612, characters 16-56
-  Called from Ocamladt_lib__Parser.parse_str in file "lib/parser.ml", line 613, characters 20-29
-  Called from Ocamladt_tests__Infer.parse_and_infer_result in file "tests/infer.ml", line 22, characters 8-25
-  Called from Ocamladt_tests__Infer.(fun) in file "tests/infer.ml", line 1469, characters 2-101
-  Called from Expect_test_collector.Make.Instance_io.exec in file "collector/expect_test_collector.ml", line 234, characters 12-19 |}]
-;;
->>>>>>> 2e9a8f1 (refactor: adt on tuples in infer)
->>>>>>> f1451902
+;;