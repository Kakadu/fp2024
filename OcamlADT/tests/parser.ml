open Ocamladt_lib.Parser
open Ocamladt_lib.Ast

(* open Angstrom *)
let test_programm str = print_endline (show_program (parse_str str))

(*let rec fact n = if n = 0 then 1 else n * fact (n - 1);;*)

(*good*)
let%expect_test "empty program" =
  test_programm {|1;;|};
  [%expect {|
    [(Str_eval (Exp_constant (Const_integer 1)))] |}]
;;

(*good*)
let%expect_test "double semicolons" =
  test_programm {|;;|};
<<<<<<< HEAD
  [%expect.unreachable]
[@@expect.uncaught_exn
  {|
  (* CR expect_test_collector: This test expectation appears to contain a backtrace.
     This is strongly discouraged as backtraces are fragile.
     Please change this test to not include a backtrace. *)

  (Failure ": end_of_input")
  Raised at Stdlib.failwith in file "stdlib.ml", line 29, characters 17-33
  Called from Tests__Parser.test_programm in file "tests/parser.ml", line 5, characters 52-67
  Called from Tests__Parser.(fun) in file "tests/parser.ml", line 18, characters 2-22
  Called from Expect_test_collector.Make.Instance_io.exec in file "collector/expect_test_collector.ml", line 234, characters 12-19 |}]
;;

(*good*)
let%expect_test "(whitespaces)" =
  test_programm {|       ;;|};
  [%expect.unreachable]
[@@expect.uncaught_exn
  {|
  (* CR expect_test_collector: This test expectation appears to contain a backtrace.
     This is strongly discouraged as backtraces are fragile.
     Please change this test to not include a backtrace. *)

  (Failure ": end_of_input")
  Raised at Stdlib.failwith in file "stdlib.ml", line 29, characters 17-33
  Called from Tests__Parser.test_programm in file "tests/parser.ml", line 5, characters 52-67
  Called from Tests__Parser.(fun) in file "tests/parser.ml", line 35, characters 2-29
  Called from Expect_test_collector.Make.Instance_io.exec in file "collector/expect_test_collector.ml", line 234, characters 12-19 |}]
=======
  [%expect {|
  [] |}]
;;

(*good*)
let%expect_test "(whitespaces)" =
  test_programm {|       ;;|};
  [%expect {|
  [] |}]
>>>>>>> 01a731af
;;

(*good*)
let%expect_test "negative int constant" =
  test_programm {|-1;;|};
  [%expect {|
  [(Str_eval (Exp_constant (Const_integer -1)))] |}]
;;

(*good*)
let%expect_test "positive int constant" =
  test_programm {|+1;;|};
  [%expect {|
  [(Str_eval (Exp_constant (Const_integer 1)))] |}]
;;

(*good*)
let%expect_test " nt constant" =
  test_programm {|1;;|};
  [%expect {|
  [(Str_eval (Exp_constant (Const_integer 1)))] |}]
;;

(*good*)
let%expect_test "whitespace befor int constant" =
  test_programm {|     1;;|};
  [%expect {|
  [(Str_eval (Exp_constant (Const_integer 1)))] |}]
;;

(*good*)
let%expect_test "negative zero" =
  test_programm {|-0;;|};
  [%expect {|
  [(Str_eval (Exp_constant (Const_integer 0)))] |}]
;;

(*good*)
let%expect_test "positive zero" =
  test_programm {|+0;;|};
  [%expect {|
  [(Str_eval (Exp_constant (Const_integer 0)))] |}]
;;

(*good*)
let%expect_test "zero" =
  test_programm {|0;;|};
  [%expect {|
  [(Str_eval (Exp_constant (Const_integer 0)))] |}]
;;

(*bad?, why? (i guess, no)*)
let%expect_test "-111 5" =
  test_programm {|- 111 5;;|};
<<<<<<< HEAD
  [%expect.unreachable]
[@@expect.uncaught_exn
  {|
  (* CR expect_test_collector: This test expectation appears to contain a backtrace.
     This is strongly discouraged as backtraces are fragile.
     Please change this test to not include a backtrace. *)

  (Failure ": end_of_input")
  Raised at Stdlib.failwith in file "stdlib.ml", line 29, characters 17-33
  Called from Tests__Parser.test_programm in file "tests/parser.ml", line 5, characters 52-67
  Called from Tests__Parser.(fun) in file "tests/parser.ml", line 101, characters 2-29
  Called from Expect_test_collector.Make.Instance_io.exec in file "collector/expect_test_collector.ml", line 234, characters 12-19 |}]
=======
  [%expect {|
  [] |}]
>>>>>>> 01a731af
;;

(*bad?*)
let%expect_test "5+" =
  test_programm {|5 +;;|};
<<<<<<< HEAD
  [%expect.unreachable]
[@@expect.uncaught_exn
  {|
  (* CR expect_test_collector: This test expectation appears to contain a backtrace.
     This is strongly discouraged as backtraces are fragile.
     Please change this test to not include a backtrace. *)

  (Failure ": end_of_input")
  Raised at Stdlib.failwith in file "stdlib.ml", line 29, characters 17-33
  Called from Tests__Parser.test_programm in file "tests/parser.ml", line 5, characters 52-67
  Called from Tests__Parser.(fun) in file "tests/parser.ml", line 118, characters 2-25
  Called from Expect_test_collector.Make.Instance_io.exec in file "collector/expect_test_collector.ml", line 234, characters 12-19 |}]
=======
  [%expect {|
  [] |}]
>>>>>>> 01a731af
;;

(*good*)
let%expect_test "substraction" =
  test_programm {|5-11;;|};
  [%expect
    {|
    [(Str_eval
        (Exp_apply ((Exp_constant (Const_integer 5)),
           ((Exp_constant (Const_integer -11)), []))))
      ] |}]
;;

(*good*)
let%expect_test "strange move" =
  test_programm {|5=5;;|};
  [%expect
    {|
    [(Str_eval
        (Exp_apply ((Exp_ident "="),
           ((Exp_tuple
               ((Exp_constant (Const_integer 5)),
                (Exp_constant (Const_integer 5)), [])),
            [])
           )))
      ] |}]
;;

(*good*)
let%expect_test "(assignment)" =
  test_programm {|x = 52;;|};
  [%expect
    {|
    [(Str_eval
        (Exp_apply ((Exp_ident "="),
           ((Exp_tuple ((Exp_ident "x"), (Exp_constant (Const_integer 52)), [])),
            [])
           )))
      ] |}]
;;

(*good*)
let%expect_test "multiplication" =
  test_programm {|5*5;;|};
  [%expect
    {|
    [(Str_eval
        (Exp_apply ((Exp_ident "*"),
           ((Exp_tuple
               ((Exp_constant (Const_integer 5)),
                (Exp_constant (Const_integer 5)), [])),
            [])
           )))
      ] |}]
;;

(*good*)
let%expect_test "operators with different priorities" =
  test_programm {|5-5*1;;|};
  [%expect
    {|
      [(Str_eval
          (Exp_apply ((Exp_ident "*"),
             ((Exp_tuple
                 ((Exp_apply ((Exp_constant (Const_integer 5)),
                     ((Exp_constant (Const_integer -5)), []))),
                  (Exp_constant (Const_integer 1)), [])),
              [])
             )))
        ] |}]
;;

(*good*)
let%expect_test "operators with different priorities" =
  test_programm {|5*5-1;;|};
  [%expect
    {|
  [(Str_eval
      (Exp_apply ((Exp_ident "*"),
         ((Exp_tuple
             ((Exp_constant (Const_integer 5)),
              (Exp_apply ((Exp_constant (Const_integer 5)),
                 ((Exp_constant (Const_integer -1)), []))),
              [])),
          [])
         )))
    ] |}]
;;

(*good*)

let%expect_test "parenthesis with operators with different priorities" =
  test_programm {|5*(5-1);;|};
  [%expect
    {|
    [(Str_eval
        (Exp_apply ((Exp_ident "*"),
           ((Exp_tuple
               ((Exp_constant (Const_integer 5)),
                (Exp_apply ((Exp_constant (Const_integer 5)),
                   ((Exp_constant (Const_integer -1)), []))),
                [])),
            [])
           )))
      ] |}]
;;

(*bad*)
let%expect_test "parenthesis4" =
  test_programm {|( );;|};
<<<<<<< HEAD
  [%expect.unreachable]
[@@expect.uncaught_exn
  {|
  (* CR expect_test_collector: This test expectation appears to contain a backtrace.
     This is strongly discouraged as backtraces are fragile.
     Please change this test to not include a backtrace. *)

  (Failure ": end_of_input")
  Raised at Stdlib.failwith in file "stdlib.ml", line 29, characters 17-33
  Called from Tests__Parser.test_programm in file "tests/parser.ml", line 5, characters 52-67
  Called from Tests__Parser.(fun) in file "tests/parser.ml", line 240, characters 2-25
  Called from Expect_test_collector.Make.Instance_io.exec in file "collector/expect_test_collector.ml", line 234, characters 12-19 |}]
=======
  [%expect {|
    [] |}]
>>>>>>> 01a731af
;;

let%expect_test "parenthesis3" =
  test_programm {|(5);;|};
  [%expect {|
    [(Str_eval (Exp_constant (Const_integer 5)))] |}]
;;

(*bad*)
let%expect_test "parenthesis1" =
  test_programm {|(5*(5-1));;|};
  [%expect
    {|
  [(Str_eval
      (Exp_apply ((Exp_ident "*"),
         ((Exp_tuple
             ((Exp_constant (Const_integer 5)),
              (Exp_apply ((Exp_constant (Const_integer 5)),
                 ((Exp_constant (Const_integer -1)), []))),
              [])),
          [])
         )))
    ] |}]
;;

(*bad*)
let%expect_test "parenthesis2" =
<<<<<<< HEAD
  test_programm {|( 5-1 );;|};
=======
  test_programm {|(5-1);;|};
>>>>>>> 01a731af
  [%expect
    {|
  [(Str_eval
      (Exp_apply ((Exp_constant (Const_integer 5)),
         ((Exp_constant (Const_integer -1)), []))))
    ] |}]
;;
<<<<<<< HEAD

(* good fr *)
let%expect_test "tuple" =
  test_programm {|(5,1);;|};
  [%expect
    {|
    [(Str_eval
        (Exp_tuple
           ((Exp_constant (Const_integer 5)), (Exp_constant (Const_integer 1)),
            [])))
      ] |}]
;;

(* good fr *)
let%expect_test "int + a" =
  test_programm {|5+'a';;|};
  [%expect
    {|
    [(Str_eval
        (Exp_apply ((Exp_ident "+"),
           ((Exp_tuple
               ((Exp_constant (Const_integer 5)),
                (Exp_constant (Const_char 'a')), [])),
            [])
           )))
      ] |}]
=======

(* good fr *)
let%expect_test "tuple" =
  test_programm {|(5,1)|};
  [%expect {|
  [] |}]
;;

let%expect_test "in" =
  test_programm {|5 in 6;;|};
  [%expect {|
      [] |}]
>>>>>>> 01a731af
;;

let%expect_test "let assignment" =
  test_programm {|let x = 5 in 6;;|};
  [%expect
    {|
  [(Str_eval
      (Exp_let (Nonrecursive,
         ({ pat = (Pat_var "x"); expr = (Exp_constant (Const_integer 5)) }, []),
         (Exp_constant (Const_integer 6)))))
    ] |}]
;;

let%expect_test "let assignment with recursion" =
  test_programm {|let rec x = 5 in 6;;|};
  [%expect
    {|
    [(Str_eval
        (Exp_let (Recursive,
           ({ pat = (Pat_var "x"); expr = (Exp_constant (Const_integer 5)) }, []),
           (Exp_constant (Const_integer 6)))))
      ] |}]
;;

(*bad*)
let%expect_test "let assignment with recursion" =
  test_programm {|let rec x = 5 in 7;;|};
  [%expect
    {|
  [(Str_eval
      (Exp_let (Recursive,
         ({ pat = (Pat_var "x"); expr = (Exp_constant (Const_integer 5)) }, []),
         (Exp_constant (Const_integer 7)))))
    ] |}]
;;

let%expect_test "apply" =
  test_programm {|x;;|};
  [%expect {|
    [(Str_eval (Exp_ident "x"))] |}]
;;

let%expect_test "apply without space" =
  test_programm {|f(x);;|};
  [%expect {|
    [(Str_eval (Exp_apply ((Exp_ident "f"), ((Exp_ident "x"), []))))] |}]
;;

let%expect_test "apply num to ident" =
  test_programm {|f (x-1);;|};
  [%expect
    {|
    [(Str_eval
        (Exp_apply ((Exp_ident "f"),
           ((Exp_apply ((Exp_ident "x"), ((Exp_constant (Const_integer -1)), [])
               )),
            [])
           )))
      ] |}]
;;

let%expect_test "simple fun" =
  test_programm {|fun x -> y;;|};
  [%expect {|
      [(Str_eval (Exp_fun (((Pat_var "x"), []), (Exp_ident "y"))))] |}]
;;

let%expect_test "multi pattern fun" =
  test_programm {|fun x z -> y;;|};
  [%expect
    {|
      [(Str_eval (Exp_fun (((Pat_var "x"), [(Pat_var "z")]), (Exp_ident "y"))))] |}]
;;

let%expect_test "multi fun" =
  test_programm {|fun p -> fun x -> z;;|};
  [%expect
    {|
      [(Str_eval
          (Exp_fun (((Pat_var "p"), []),
             (Exp_fun (((Pat_var "x"), []), (Exp_ident "z"))))))
        ] |}]
;;

let%expect_test "apply and subtraction" =
  test_programm {|f (x-1);;|};
  [%expect
    {|
    [(Str_eval
        (Exp_apply ((Exp_ident "f"),
           ((Exp_apply ((Exp_ident "x"), ((Exp_constant (Const_integer -1)), [])
               )),
            [])
           )))
      ] |}]
;;

let%expect_test "exprlet and" =
  test_programm {|let rec x x x x x x x = y and x = 20 in 5;;|};
  [%expect
    {|
      [(Str_eval
          (Exp_let (Recursive,
             ({ pat = (Pat_var "x");
                expr =
                (Exp_fun (
                   ((Pat_var "x"),
                    [(Pat_var "x"); (Pat_var "x"); (Pat_var "x"); (Pat_var "x");
                      (Pat_var "x")]),
                   (Exp_ident "y")))
                },
              [{ pat = (Pat_var "x"); expr = (Exp_constant (Const_integer 20)) }]),
             (Exp_constant (Const_integer 5)))))
        ] |}]
;;

<<<<<<< HEAD
let%expect_test "let and tuple" =
  test_programm {|let (a,b) = (a,b);;|};
  [%expect{|
    [(Str_value (Nonrecursive,
        ({ pat = (Pat_tuple ((Pat_var "a"), (Pat_var "b"), []));
           expr = (Exp_tuple ((Exp_ident "a"), (Exp_ident "b"), [])) },
         [])
        ))
      ] |}]
;;

=======
>>>>>>> 01a731af
let%expect_test "let and" =
  test_programm {|let rec x x x x x x x = y and x = 20;;|};
  [%expect
    {|
        [(Str_value (Recursive,
            ({ pat = (Pat_var "x");
               expr =
               (Exp_fun (
                  ((Pat_var "x"),
                   [(Pat_var "x"); (Pat_var "x"); (Pat_var "x"); (Pat_var "x");
                     (Pat_var "x")]),
                  (Exp_ident "y")))
               },
             [{ pat = (Pat_var "x"); expr = (Exp_constant (Const_integer 20)) }])
            ))
          ] |}]
;;

let%expect_test "multiplication and apply" =
  test_programm {|x * f x;;|};
  [%expect
    {|
  [(Str_eval
      (Exp_apply ((Exp_ident "*"),
         ((Exp_tuple
             ((Exp_ident "x"),
              (Exp_apply ((Exp_ident "f"), ((Exp_ident "x"), []))), [])),
          [])
         )))
    ] |}]
;;

let%expect_test "let and apply" =
  test_programm {|let f x = x;;|};
  [%expect
    {|
  [(Str_value (Nonrecursive,
      ({ pat = (Pat_var "f");
         expr = (Exp_fun (((Pat_var "x"), []), (Exp_ident "x"))) },
       [])
      ))
    ] |}]
;;

let%expect_test "let and apply v2" =
  test_programm {|let fact x = fact(x-1);;|};
  [%expect
    {|
    [(Str_value (Nonrecursive,
        ({ pat = (Pat_var "fact");
           expr =
           (Exp_fun (((Pat_var "x"), []),
              (Exp_apply ((Exp_ident "fact"),
                 ((Exp_apply ((Exp_ident "x"),
                     ((Exp_constant (Const_integer -1)), []))),
                  [])
                 ))
              ))
           },
         [])
        ))
      ] |}]
;;

let%expect_test "if then" =
  test_programm {|if 5 then 6;;|};
  [%expect
    {|
    [(Str_eval
        (Exp_if ((Exp_constant (Const_integer 5)),
           (Exp_constant (Const_integer 6)), None)))
      ] |}]
;;

let%expect_test "if statement. condition from fact" =
  test_programm {|if n = 0 then 1 else 7;;|};
  [%expect
    {|
    [(Str_eval
        (Exp_if (
           (Exp_apply ((Exp_ident "="),
              ((Exp_tuple ((Exp_ident "n"), (Exp_constant (Const_integer 0)), [])),
               [])
              )),
           (Exp_constant (Const_integer 1)),
           (Some (Exp_constant (Const_integer 7))))))
      ] |}]
;;

let%expect_test "let and if" =
  test_programm {|let x = if n = 0 then 6 else 7 in 6;;|};
  [%expect
    {|
  [(Str_eval
      (Exp_let (Nonrecursive,
         ({ pat = (Pat_var "x");
            expr =
            (Exp_if (
               (Exp_apply ((Exp_ident "="),
                  ((Exp_tuple
                      ((Exp_ident "n"), (Exp_constant (Const_integer 0)), [])),
                   [])
                  )),
               (Exp_constant (Const_integer 6)),
               (Some (Exp_constant (Const_integer 7)))))
            },
          []),
         (Exp_constant (Const_integer 6)))))
    ] |}]
;;

let%expect_test "factorial" =
  test_programm {|let rec fact x = if x = 0 then 1 else x * fact(X-1);;|};
  [%expect
    {|
    [(Str_value (Recursive,
        ({ pat = (Pat_var "fact");
           expr =
           (Exp_fun (((Pat_var "x"), []),
              (Exp_if (
                 (Exp_apply ((Exp_ident "="),
                    ((Exp_tuple
                        ((Exp_ident "x"), (Exp_constant (Const_integer 0)), [])),
                     [])
                    )),
                 (Exp_constant (Const_integer 1)),
                 (Some (Exp_apply ((Exp_ident "*"),
                          ((Exp_tuple
                              ((Exp_ident "x"),
                               (Exp_apply ((Exp_ident "fact"),
                                  ((Exp_apply ((Exp_ident "X"),
                                      ((Exp_constant (Const_integer -1)), []))),
                                   [])
                                  )),
                               [])),
                           [])
                          )))
                 ))
              ))
           },
         [])
        ))
      ] |}]
;;

(* let%expect_test "let x = 5" =
    test_programm{|let x = 52;;|};
[@@expect.uncaught_exn {|
  (* CR expect_test_collector: This test expectation appears to contain a backtrace.
     This is strongly discouraged as backtraces are fragile.
     Please change this test to not include a backtrace. *)

  (Failure ": end_of_input")
  Raised at Stdlib.failwith in file "stdlib.ml", line 29, characters 17-33
  Called from Tests__Parser.test_programm in file "tests/parser.ml", line 5, characters 50-65
  Called from Expect_test_collector.Make.Instance_io.exec in file "collector/expect_test_collector.ml", line 234, characters 12-19 |}] *)

(* let print_list to_string fr sc lst =
   Printf.printf "var %s" fr;
   Printf.printf "var2 %s" sc;
   Printf.printf "[";
    List.iteri (fun i x ->
      if i > 0 then Printf.printf "; ";
      Printf.printf "%s" (to_string x)
    ) lst;
    Printf.printf "]\n" *)
(*
   let test_let str = parse_string ~consume:All pletexpr str

let%expect_test "let" =
        match test_let {|let|} with
        | Ok expr -> 
            print_endline (show_expression expr)
        | Error msg -> 
            print_endline ("Error: " ^ msg);
        [%expect {| Error: : string |}] *)<|MERGE_RESOLUTION|>--- conflicted
+++ resolved
@@ -8,18 +8,9 @@
 
 (*good*)
 let%expect_test "empty program" =
-  test_programm {|1;;|};
-  [%expect {|
-    [(Str_eval (Exp_constant (Const_integer 1)))] |}]
-;;
-
-(*good*)
-let%expect_test "double semicolons" =
-  test_programm {|;;|};
-<<<<<<< HEAD
+  test_programm {|a;;a|};
   [%expect.unreachable]
-[@@expect.uncaught_exn
-  {|
+[@@expect.uncaught_exn {|
   (* CR expect_test_collector: This test expectation appears to contain a backtrace.
      This is strongly discouraged as backtraces are fragile.
      Please change this test to not include a backtrace. *)
@@ -27,7 +18,23 @@
   (Failure ": end_of_input")
   Raised at Stdlib.failwith in file "stdlib.ml", line 29, characters 17-33
   Called from Tests__Parser.test_programm in file "tests/parser.ml", line 5, characters 52-67
-  Called from Tests__Parser.(fun) in file "tests/parser.ml", line 18, characters 2-22
+  Called from Tests__Parser.(fun) in file "tests/parser.ml", line 11, characters 2-24
+  Called from Expect_test_collector.Make.Instance_io.exec in file "collector/expect_test_collector.ml", line 234, characters 12-19 |}]
+;;
+
+(*good*)
+let%expect_test "double semicolons" =
+  test_programm {|(-) 27 5;;|};
+  [%expect.unreachable]
+[@@expect.uncaught_exn {|
+  (* CR expect_test_collector: This test expectation appears to contain a backtrace.
+     This is strongly discouraged as backtraces are fragile.
+     Please change this test to not include a backtrace. *)
+
+  (Failure ": end_of_input")
+  Raised at Stdlib.failwith in file "stdlib.ml", line 29, characters 17-33
+  Called from Tests__Parser.test_programm in file "tests/parser.ml", line 5, characters 52-67
+  Called from Tests__Parser.(fun) in file "tests/parser.ml", line 27, characters 2-30
   Called from Expect_test_collector.Make.Instance_io.exec in file "collector/expect_test_collector.ml", line 234, characters 12-19 |}]
 ;;
 
@@ -44,74 +51,55 @@
   (Failure ": end_of_input")
   Raised at Stdlib.failwith in file "stdlib.ml", line 29, characters 17-33
   Called from Tests__Parser.test_programm in file "tests/parser.ml", line 5, characters 52-67
-  Called from Tests__Parser.(fun) in file "tests/parser.ml", line 35, characters 2-29
+  Called from Tests__Parser.(fun) in file "tests/parser.ml", line 43, characters 2-29
   Called from Expect_test_collector.Make.Instance_io.exec in file "collector/expect_test_collector.ml", line 234, characters 12-19 |}]
-=======
-  [%expect {|
-  [] |}]
-;;
-
-(*good*)
-let%expect_test "(whitespaces)" =
-  test_programm {|       ;;|};
-  [%expect {|
-  [] |}]
->>>>>>> 01a731af
 ;;
 
 (*good*)
 let%expect_test "negative int constant" =
   test_programm {|-1;;|};
-  [%expect {|
-  [(Str_eval (Exp_constant (Const_integer -1)))] |}]
+  [%expect {| [(Str_eval (Exp_constant (Const_integer -1)))] |}]
 ;;
 
 (*good*)
 let%expect_test "positive int constant" =
   test_programm {|+1;;|};
-  [%expect {|
-  [(Str_eval (Exp_constant (Const_integer 1)))] |}]
+  [%expect {| [(Str_eval (Exp_constant (Const_integer 1)))] |}]
 ;;
 
 (*good*)
 let%expect_test " nt constant" =
   test_programm {|1;;|};
-  [%expect {|
-  [(Str_eval (Exp_constant (Const_integer 1)))] |}]
+  [%expect {| [(Str_eval (Exp_constant (Const_integer 1)))] |}]
 ;;
 
 (*good*)
 let%expect_test "whitespace befor int constant" =
   test_programm {|     1;;|};
-  [%expect {|
-  [(Str_eval (Exp_constant (Const_integer 1)))] |}]
+  [%expect {| [(Str_eval (Exp_constant (Const_integer 1)))] |}]
 ;;
 
 (*good*)
 let%expect_test "negative zero" =
   test_programm {|-0;;|};
-  [%expect {|
-  [(Str_eval (Exp_constant (Const_integer 0)))] |}]
+  [%expect {| [(Str_eval (Exp_constant (Const_integer 0)))] |}]
 ;;
 
 (*good*)
 let%expect_test "positive zero" =
   test_programm {|+0;;|};
-  [%expect {|
-  [(Str_eval (Exp_constant (Const_integer 0)))] |}]
+  [%expect {| [(Str_eval (Exp_constant (Const_integer 0)))] |}]
 ;;
 
 (*good*)
 let%expect_test "zero" =
   test_programm {|0;;|};
-  [%expect {|
-  [(Str_eval (Exp_constant (Const_integer 0)))] |}]
+  [%expect {| [(Str_eval (Exp_constant (Const_integer 0)))] |}]
 ;;
 
 (*bad?, why? (i guess, no)*)
-let%expect_test "-111 5" =
-  test_programm {|- 111 5;;|};
-<<<<<<< HEAD
+let%expect_test "prefix minus" =
+  test_programm {|(-) 111 5;;|};
   [%expect.unreachable]
 [@@expect.uncaught_exn
   {|
@@ -122,18 +110,118 @@
   (Failure ": end_of_input")
   Raised at Stdlib.failwith in file "stdlib.ml", line 29, characters 17-33
   Called from Tests__Parser.test_programm in file "tests/parser.ml", line 5, characters 52-67
-  Called from Tests__Parser.(fun) in file "tests/parser.ml", line 101, characters 2-29
+  Called from Tests__Parser.(fun) in file "tests/parser.ml", line 102, characters 2-31
   Called from Expect_test_collector.Make.Instance_io.exec in file "collector/expect_test_collector.ml", line 234, characters 12-19 |}]
-=======
-  [%expect {|
-  [] |}]
->>>>>>> 01a731af
-;;
-
-(*bad?*)
-let%expect_test "5+" =
-  test_programm {|5 +;;|};
-<<<<<<< HEAD
+;;
+
+(*good*)
+let%expect_test "substraction" =
+  test_programm {|5-11;;|};
+  [%expect
+    {|
+    [(Str_eval
+        (Exp_apply ((Exp_constant (Const_integer 5)),
+           ((Exp_constant (Const_integer -11)), []))))
+      ] |}]
+;;
+
+(*good*)
+let%expect_test "strange move" =
+  test_programm {|5=5;;|};
+  [%expect
+    {|
+    [(Str_eval
+        (Exp_apply ((Exp_ident "="),
+           ((Exp_tuple
+               ((Exp_constant (Const_integer 5)),
+                (Exp_constant (Const_integer 5)), [])),
+            [])
+           )))
+      ] |}]
+;;
+
+(*good*)
+let%expect_test "(assignment)" =
+  test_programm {|x = 52;;|};
+  [%expect
+    {|
+    [(Str_eval
+        (Exp_apply ((Exp_ident "="),
+           ((Exp_tuple ((Exp_ident "x"), (Exp_constant (Const_integer 52)), [])),
+            [])
+           )))
+      ] |}]
+;;
+
+(*good*)
+let%expect_test "multiplication" =
+  test_programm {|5*5;;|};
+  [%expect
+    {|
+    [(Str_eval
+        (Exp_apply ((Exp_ident "*"),
+           ((Exp_tuple
+               ((Exp_constant (Const_integer 5)),
+                (Exp_constant (Const_integer 5)), [])),
+            [])
+           )))
+      ] |}]
+;;
+
+(*good*)
+let%expect_test "operators with different priorities" =
+  test_programm {|5-5*1;;|};
+  [%expect
+    {|
+    [(Str_eval
+        (Exp_apply ((Exp_ident "*"),
+           ((Exp_tuple
+               ((Exp_apply ((Exp_constant (Const_integer 5)),
+                   ((Exp_constant (Const_integer -5)), []))),
+                (Exp_constant (Const_integer 1)), [])),
+            [])
+           )))
+      ] |}]
+;;
+
+(*good*)
+let%expect_test "operators with different priorities" =
+  test_programm {|5*5-1;;|};
+  [%expect
+    {|
+    [(Str_eval
+        (Exp_apply ((Exp_ident "*"),
+           ((Exp_tuple
+               ((Exp_constant (Const_integer 5)),
+                (Exp_apply ((Exp_constant (Const_integer 5)),
+                   ((Exp_constant (Const_integer -1)), []))),
+                [])),
+            [])
+           )))
+      ] |}]
+;;
+
+(*good*)
+
+let%expect_test "parenthesis with operators with different priorities" =
+  test_programm {|5*(5-1);;|};
+  [%expect
+    {|
+    [(Str_eval
+        (Exp_apply ((Exp_ident "*"),
+           ((Exp_tuple
+               ((Exp_constant (Const_integer 5)),
+                (Exp_apply ((Exp_constant (Const_integer 5)),
+                   ((Exp_constant (Const_integer -1)), []))),
+                [])),
+            [])
+           )))
+      ] |}]
+;;
+
+(*bad*)
+let%expect_test "parenthesis4" =
+  test_programm {|( );;|};
   [%expect.unreachable]
 [@@expect.uncaught_exn
   {|
@@ -144,105 +232,18 @@
   (Failure ": end_of_input")
   Raised at Stdlib.failwith in file "stdlib.ml", line 29, characters 17-33
   Called from Tests__Parser.test_programm in file "tests/parser.ml", line 5, characters 52-67
-  Called from Tests__Parser.(fun) in file "tests/parser.ml", line 118, characters 2-25
+  Called from Tests__Parser.(fun) in file "tests/parser.ml", line 224, characters 2-25
   Called from Expect_test_collector.Make.Instance_io.exec in file "collector/expect_test_collector.ml", line 234, characters 12-19 |}]
-=======
-  [%expect {|
-  [] |}]
->>>>>>> 01a731af
-;;
-
-(*good*)
-let%expect_test "substraction" =
-  test_programm {|5-11;;|};
-  [%expect
-    {|
-    [(Str_eval
-        (Exp_apply ((Exp_constant (Const_integer 5)),
-           ((Exp_constant (Const_integer -11)), []))))
-      ] |}]
-;;
-
-(*good*)
-let%expect_test "strange move" =
-  test_programm {|5=5;;|};
-  [%expect
-    {|
-    [(Str_eval
-        (Exp_apply ((Exp_ident "="),
-           ((Exp_tuple
-               ((Exp_constant (Const_integer 5)),
-                (Exp_constant (Const_integer 5)), [])),
-            [])
-           )))
-      ] |}]
-;;
-
-(*good*)
-let%expect_test "(assignment)" =
-  test_programm {|x = 52;;|};
-  [%expect
-    {|
-    [(Str_eval
-        (Exp_apply ((Exp_ident "="),
-           ((Exp_tuple ((Exp_ident "x"), (Exp_constant (Const_integer 52)), [])),
-            [])
-           )))
-      ] |}]
-;;
-
-(*good*)
-let%expect_test "multiplication" =
-  test_programm {|5*5;;|};
-  [%expect
-    {|
-    [(Str_eval
-        (Exp_apply ((Exp_ident "*"),
-           ((Exp_tuple
-               ((Exp_constant (Const_integer 5)),
-                (Exp_constant (Const_integer 5)), [])),
-            [])
-           )))
-      ] |}]
-;;
-
-(*good*)
-let%expect_test "operators with different priorities" =
-  test_programm {|5-5*1;;|};
-  [%expect
-    {|
-      [(Str_eval
-          (Exp_apply ((Exp_ident "*"),
-             ((Exp_tuple
-                 ((Exp_apply ((Exp_constant (Const_integer 5)),
-                     ((Exp_constant (Const_integer -5)), []))),
-                  (Exp_constant (Const_integer 1)), [])),
-              [])
-             )))
-        ] |}]
-;;
-
-(*good*)
-let%expect_test "operators with different priorities" =
-  test_programm {|5*5-1;;|};
-  [%expect
-    {|
-  [(Str_eval
-      (Exp_apply ((Exp_ident "*"),
-         ((Exp_tuple
-             ((Exp_constant (Const_integer 5)),
-              (Exp_apply ((Exp_constant (Const_integer 5)),
-                 ((Exp_constant (Const_integer -1)), []))),
-              [])),
-          [])
-         )))
-    ] |}]
-;;
-
-(*good*)
-
-let%expect_test "parenthesis with operators with different priorities" =
-  test_programm {|5*(5-1);;|};
+;;
+
+let%expect_test "parenthesis3" =
+  test_programm {|(5);;|};
+  [%expect {| [(Str_eval (Exp_constant (Const_integer 5)))] |}]
+;;
+
+(*bad*)
+let%expect_test "parenthesis1" =
+  test_programm {|(5*(5-1));;|};
   [%expect
     {|
     [(Str_eval
@@ -258,65 +259,15 @@
 ;;
 
 (*bad*)
-let%expect_test "parenthesis4" =
-  test_programm {|( );;|};
-<<<<<<< HEAD
-  [%expect.unreachable]
-[@@expect.uncaught_exn
-  {|
-  (* CR expect_test_collector: This test expectation appears to contain a backtrace.
-     This is strongly discouraged as backtraces are fragile.
-     Please change this test to not include a backtrace. *)
-
-  (Failure ": end_of_input")
-  Raised at Stdlib.failwith in file "stdlib.ml", line 29, characters 17-33
-  Called from Tests__Parser.test_programm in file "tests/parser.ml", line 5, characters 52-67
-  Called from Tests__Parser.(fun) in file "tests/parser.ml", line 240, characters 2-25
-  Called from Expect_test_collector.Make.Instance_io.exec in file "collector/expect_test_collector.ml", line 234, characters 12-19 |}]
-=======
-  [%expect {|
-    [] |}]
->>>>>>> 01a731af
-;;
-
-let%expect_test "parenthesis3" =
-  test_programm {|(5);;|};
-  [%expect {|
-    [(Str_eval (Exp_constant (Const_integer 5)))] |}]
-;;
-
-(*bad*)
-let%expect_test "parenthesis1" =
-  test_programm {|(5*(5-1));;|};
-  [%expect
-    {|
-  [(Str_eval
-      (Exp_apply ((Exp_ident "*"),
-         ((Exp_tuple
-             ((Exp_constant (Const_integer 5)),
-              (Exp_apply ((Exp_constant (Const_integer 5)),
-                 ((Exp_constant (Const_integer -1)), []))),
-              [])),
-          [])
-         )))
-    ] |}]
-;;
-
-(*bad*)
 let%expect_test "parenthesis2" =
-<<<<<<< HEAD
   test_programm {|( 5-1 );;|};
-=======
-  test_programm {|(5-1);;|};
->>>>>>> 01a731af
-  [%expect
-    {|
-  [(Str_eval
-      (Exp_apply ((Exp_constant (Const_integer 5)),
-         ((Exp_constant (Const_integer -1)), []))))
-    ] |}]
-;;
-<<<<<<< HEAD
+  [%expect
+    {|
+    [(Str_eval
+        (Exp_apply ((Exp_constant (Const_integer 5)),
+           ((Exp_constant (Const_integer -1)), []))))
+      ] |}]
+;;
 
 (* good fr *)
 let%expect_test "tuple" =
@@ -343,31 +294,17 @@
             [])
            )))
       ] |}]
-=======
-
-(* good fr *)
-let%expect_test "tuple" =
-  test_programm {|(5,1)|};
-  [%expect {|
-  [] |}]
-;;
-
-let%expect_test "in" =
-  test_programm {|5 in 6;;|};
-  [%expect {|
-      [] |}]
->>>>>>> 01a731af
 ;;
 
 let%expect_test "let assignment" =
   test_programm {|let x = 5 in 6;;|};
   [%expect
     {|
-  [(Str_eval
-      (Exp_let (Nonrecursive,
-         ({ pat = (Pat_var "x"); expr = (Exp_constant (Const_integer 5)) }, []),
-         (Exp_constant (Const_integer 6)))))
-    ] |}]
+    [(Str_eval
+        (Exp_let (Nonrecursive,
+           ({ pat = (Pat_var "x"); expr = (Exp_constant (Const_integer 5)) }, []),
+           (Exp_constant (Const_integer 6)))))
+      ] |}]
 ;;
 
 let%expect_test "let assignment with recursion" =
@@ -386,23 +323,21 @@
   test_programm {|let rec x = 5 in 7;;|};
   [%expect
     {|
-  [(Str_eval
-      (Exp_let (Recursive,
-         ({ pat = (Pat_var "x"); expr = (Exp_constant (Const_integer 5)) }, []),
-         (Exp_constant (Const_integer 7)))))
-    ] |}]
+    [(Str_eval
+        (Exp_let (Recursive,
+           ({ pat = (Pat_var "x"); expr = (Exp_constant (Const_integer 5)) }, []),
+           (Exp_constant (Const_integer 7)))))
+      ] |}]
 ;;
 
 let%expect_test "apply" =
   test_programm {|x;;|};
-  [%expect {|
-    [(Str_eval (Exp_ident "x"))] |}]
+  [%expect {| [(Str_eval (Exp_ident "x"))] |}]
 ;;
 
 let%expect_test "apply without space" =
   test_programm {|f(x);;|};
-  [%expect {|
-    [(Str_eval (Exp_apply ((Exp_ident "f"), ((Exp_ident "x"), []))))] |}]
+  [%expect {| [(Str_eval (Exp_apply ((Exp_ident "f"), ((Exp_ident "x"), []))))] |}]
 ;;
 
 let%expect_test "apply num to ident" =
@@ -420,25 +355,23 @@
 
 let%expect_test "simple fun" =
   test_programm {|fun x -> y;;|};
-  [%expect {|
-      [(Str_eval (Exp_fun (((Pat_var "x"), []), (Exp_ident "y"))))] |}]
+  [%expect {| [(Str_eval (Exp_fun (((Pat_var "x"), []), (Exp_ident "y"))))] |}]
 ;;
 
 let%expect_test "multi pattern fun" =
   test_programm {|fun x z -> y;;|};
   [%expect
-    {|
-      [(Str_eval (Exp_fun (((Pat_var "x"), [(Pat_var "z")]), (Exp_ident "y"))))] |}]
+    {| [(Str_eval (Exp_fun (((Pat_var "x"), [(Pat_var "z")]), (Exp_ident "y"))))] |}]
 ;;
 
 let%expect_test "multi fun" =
   test_programm {|fun p -> fun x -> z;;|};
   [%expect
     {|
-      [(Str_eval
-          (Exp_fun (((Pat_var "p"), []),
-             (Exp_fun (((Pat_var "x"), []), (Exp_ident "z"))))))
-        ] |}]
+    [(Str_eval
+        (Exp_fun (((Pat_var "p"), []),
+           (Exp_fun (((Pat_var "x"), []), (Exp_ident "z"))))))
+      ] |}]
 ;;
 
 let%expect_test "apply and subtraction" =
@@ -458,25 +391,25 @@
   test_programm {|let rec x x x x x x x = y and x = 20 in 5;;|};
   [%expect
     {|
-      [(Str_eval
-          (Exp_let (Recursive,
-             ({ pat = (Pat_var "x");
-                expr =
-                (Exp_fun (
-                   ((Pat_var "x"),
-                    [(Pat_var "x"); (Pat_var "x"); (Pat_var "x"); (Pat_var "x");
-                      (Pat_var "x")]),
-                   (Exp_ident "y")))
-                },
-              [{ pat = (Pat_var "x"); expr = (Exp_constant (Const_integer 20)) }]),
-             (Exp_constant (Const_integer 5)))))
-        ] |}]
-;;
-
-<<<<<<< HEAD
+    [(Str_eval
+        (Exp_let (Recursive,
+           ({ pat = (Pat_var "x");
+              expr =
+              (Exp_fun (
+                 ((Pat_var "x"),
+                  [(Pat_var "x"); (Pat_var "x"); (Pat_var "x"); (Pat_var "x");
+                    (Pat_var "x")]),
+                 (Exp_ident "y")))
+              },
+            [{ pat = (Pat_var "x"); expr = (Exp_constant (Const_integer 20)) }]),
+           (Exp_constant (Const_integer 5)))))
+      ] |}]
+;;
+
 let%expect_test "let and tuple" =
   test_programm {|let (a,b) = (a,b);;|};
-  [%expect{|
+  [%expect
+    {|
     [(Str_value (Nonrecursive,
         ({ pat = (Pat_tuple ((Pat_var "a"), (Pat_var "b"), []));
            expr = (Exp_tuple ((Exp_ident "a"), (Exp_ident "b"), [])) },
@@ -485,50 +418,48 @@
       ] |}]
 ;;
 
-=======
->>>>>>> 01a731af
 let%expect_test "let and" =
   test_programm {|let rec x x x x x x x = y and x = 20;;|};
   [%expect
     {|
-        [(Str_value (Recursive,
-            ({ pat = (Pat_var "x");
-               expr =
-               (Exp_fun (
-                  ((Pat_var "x"),
-                   [(Pat_var "x"); (Pat_var "x"); (Pat_var "x"); (Pat_var "x");
-                     (Pat_var "x")]),
-                  (Exp_ident "y")))
-               },
-             [{ pat = (Pat_var "x"); expr = (Exp_constant (Const_integer 20)) }])
-            ))
-          ] |}]
+    [(Str_value (Recursive,
+        ({ pat = (Pat_var "x");
+           expr =
+           (Exp_fun (
+              ((Pat_var "x"),
+               [(Pat_var "x"); (Pat_var "x"); (Pat_var "x"); (Pat_var "x");
+                 (Pat_var "x")]),
+              (Exp_ident "y")))
+           },
+         [{ pat = (Pat_var "x"); expr = (Exp_constant (Const_integer 20)) }])
+        ))
+      ] |}]
 ;;
 
 let%expect_test "multiplication and apply" =
   test_programm {|x * f x;;|};
   [%expect
     {|
-  [(Str_eval
-      (Exp_apply ((Exp_ident "*"),
-         ((Exp_tuple
-             ((Exp_ident "x"),
-              (Exp_apply ((Exp_ident "f"), ((Exp_ident "x"), []))), [])),
-          [])
-         )))
-    ] |}]
+    [(Str_eval
+        (Exp_apply ((Exp_ident "*"),
+           ((Exp_tuple
+               ((Exp_ident "x"),
+                (Exp_apply ((Exp_ident "f"), ((Exp_ident "x"), []))), [])),
+            [])
+           )))
+      ] |}]
 ;;
 
 let%expect_test "let and apply" =
   test_programm {|let f x = x;;|};
   [%expect
     {|
-  [(Str_value (Nonrecursive,
-      ({ pat = (Pat_var "f");
-         expr = (Exp_fun (((Pat_var "x"), []), (Exp_ident "x"))) },
-       [])
-      ))
-    ] |}]
+    [(Str_value (Nonrecursive,
+        ({ pat = (Pat_var "f");
+           expr = (Exp_fun (((Pat_var "x"), []), (Exp_ident "x"))) },
+         [])
+        ))
+      ] |}]
 ;;
 
 let%expect_test "let and apply v2" =
@@ -580,22 +511,22 @@
   test_programm {|let x = if n = 0 then 6 else 7 in 6;;|};
   [%expect
     {|
-  [(Str_eval
-      (Exp_let (Nonrecursive,
-         ({ pat = (Pat_var "x");
-            expr =
-            (Exp_if (
-               (Exp_apply ((Exp_ident "="),
-                  ((Exp_tuple
-                      ((Exp_ident "n"), (Exp_constant (Const_integer 0)), [])),
-                   [])
-                  )),
-               (Exp_constant (Const_integer 6)),
-               (Some (Exp_constant (Const_integer 7)))))
-            },
-          []),
-         (Exp_constant (Const_integer 6)))))
-    ] |}]
+    [(Str_eval
+        (Exp_let (Nonrecursive,
+           ({ pat = (Pat_var "x");
+              expr =
+              (Exp_if (
+                 (Exp_apply ((Exp_ident "="),
+                    ((Exp_tuple
+                        ((Exp_ident "n"), (Exp_constant (Const_integer 0)), [])),
+                     [])
+                    )),
+                 (Exp_constant (Const_integer 6)),
+                 (Some (Exp_constant (Const_integer 7)))))
+              },
+            []),
+           (Exp_constant (Const_integer 6)))))
+      ] |}]
 ;;
 
 let%expect_test "factorial" =
