(** Copyright 2024-2025, Ksenia Kotelnikova <xeniia.ka@gmail.com>, Gleb Nasretdinov <gleb.nasretdinov@proton.me> *)

(** SPDX-License-Identifier: LGPL-3.0-or-later *)

type ident = Ident of string * string option (** identifier *)
[@@deriving eq, show { with_path = false }]

type literal =
  | Int_lt of int (** [0], [1], [30] *)
  | Bool_lt of bool (** [false], [true] *)
  | String_lt of string (** ["Hello world"] *)
  | Unit_lt (** [Unit] *)
[@@deriving eq, show { with_path = false }]

type binary_operator =
  | Binary_equal (** [=] *)
  | Binary_unequal (** [<>] *)
  | Binary_less (** [<] *)
  | Binary_less_or_equal (** [<=] *)
  | Binary_greater (** [>] *)
  | Binary_greater_or_equal (** [>=] *)
  | Binary_add (** [+] *)
  | Binary_subtract (** [-] *)
  | Binary_multiply (** [*] *)
  | Logical_or (** [||] *)
  | Logical_and (** [&&] *)
  | Binary_divide (** [/] *)
  | Binary_or_bitwise (** [|||] *)
  | Binary_xor_bitwise (** [^^^] *)
  | Binary_and_bitwise (** [&&&] *)
[@@deriving eq, show { with_path = false }]

type unary_operator =
  | Unary_minus (** unary [-] *)
  | Unary_not (** unary [not] *)
[@@deriving eq, show { with_path = false }]

type pattern =
  | Wild (** [_] *)
  | PCons of pattern * pattern (** | [hd :: tl] -> *)
  | PTuple of pattern list (** | [(a, b)] -> *)
  | PConst of literal (** | [4] -> *)
  | PVar of ident (** pattern identifier *)
  | Variant of ident list (** | [Blue, Green, Yellow] -> *)
[@@deriving eq, show { with_path = false }]

type is_recursive =
  | Nonrec (** let factorial n = ... *)
  | Rec (** let rec factorial n = ... *)
[@@deriving eq, show { with_path = false }]

type expr =
  | Const of literal (** [Int], [Bool], [String], [Unit], [Null] *)
  | Tuple of expr * expr * expr list (** [(1, "Hello world", true)] *)
  | Empty_list (** [] *)
  | Cons_list of expr * expr
  (** {[
        [ 1; 2; 3 ]
      ]} *)
  | Variable of ident (** [x], [y] *)
  | Unary_expr of unary_operator * expr (** -x *)
  | Bin_expr of binary_operator * expr * expr (** [1 + 2], [3 ||| 12] *)
  | If_then_else of expr * expr * expr option (** [if n % 2 = 0 then "Even" else "Odd"] *)
<<<<<<< HEAD
  | Function_def of ident list * expr (** fun x y -> x + y *)
  | Function_call of expr * expr (** [sum 1 ] *)
  | Match of expr * (pattern * expr) list (** [match x with | x -> ... | y -> ...] *)
  | LetIn of is_recursive * let_bind * let_bind list * expr
  (** [let rec f x = if (x <= 0) then x else g x and g x = f (x-2) in f 3] *)
  | Option of expr option (** [int option] *)
=======
  | Function_def of expr list * expr (** fun x y -> x + y *)
  | Function_call of expr * expr (** [sum 1 ] *)
  | Match of expr * (pattern * expr) list (** [match x with | x -> ... | y -> ...] *)
  | LetIn of is_recursive * ident option * expr list * expr * expr
  (** [let f x y = x + y in f 3 4] *)
>>>>>>> 9bf3b9bd
[@@deriving eq, show { with_path = false }]

and let_bind = Let_bind of ident * ident list * expr (** [and sum n m = n+m] *)

type statement =
<<<<<<< HEAD
  | Let of is_recursive * let_bind * let_bind list (** [let name = expr] *)
=======
  | Let of is_recursive * ident * expr list * expr (** [let name = expr] *)
>>>>>>> 9bf3b9bd
  | ActivePattern of ident list * expr
  (** [let (|Even|Odd|) input = if input % 2 = 0 then Even else Odd] *)
[@@deriving eq, show { with_path = false }]

type construction =
  | Expr of expr (** expression *)
  | Statement of statement (** statement *)
[@@deriving eq, show { with_path = false }]<|MERGE_RESOLUTION|>--- conflicted
+++ resolved
@@ -56,35 +56,24 @@
   | Cons_list of expr * expr
   (** {[
         [ 1; 2; 3 ]
+        [ 1; 2; 3 ]
       ]} *)
   | Variable of ident (** [x], [y] *)
   | Unary_expr of unary_operator * expr (** -x *)
   | Bin_expr of binary_operator * expr * expr (** [1 + 2], [3 ||| 12] *)
   | If_then_else of expr * expr * expr option (** [if n % 2 = 0 then "Even" else "Odd"] *)
-<<<<<<< HEAD
   | Function_def of ident list * expr (** fun x y -> x + y *)
   | Function_call of expr * expr (** [sum 1 ] *)
   | Match of expr * (pattern * expr) list (** [match x with | x -> ... | y -> ...] *)
   | LetIn of is_recursive * let_bind * let_bind list * expr
   (** [let rec f x = if (x <= 0) then x else g x and g x = f (x-2) in f 3] *)
   | Option of expr option (** [int option] *)
-=======
-  | Function_def of expr list * expr (** fun x y -> x + y *)
-  | Function_call of expr * expr (** [sum 1 ] *)
-  | Match of expr * (pattern * expr) list (** [match x with | x -> ... | y -> ...] *)
-  | LetIn of is_recursive * ident option * expr list * expr * expr
-  (** [let f x y = x + y in f 3 4] *)
->>>>>>> 9bf3b9bd
 [@@deriving eq, show { with_path = false }]
 
 and let_bind = Let_bind of ident * ident list * expr (** [and sum n m = n+m] *)
 
 type statement =
-<<<<<<< HEAD
   | Let of is_recursive * let_bind * let_bind list (** [let name = expr] *)
-=======
-  | Let of is_recursive * ident * expr list * expr (** [let name = expr] *)
->>>>>>> 9bf3b9bd
   | ActivePattern of ident list * expr
   (** [let (|Even|Odd|) input = if input % 2 = 0 then Even else Odd] *)
 [@@deriving eq, show { with_path = false }]
