(** Copyright 2024, Vyacheslav Kochergin and Roman Mukovenkov *)

(** SPDX-License-Identifier: LGPL-3.0-or-later *)

open Angstrom
open Ast

let parse_number =
  let sign = option "" (string "-") in
  let digits =
    take_while1 (function
      | '0' .. '9' -> true
      | _ -> false)
  in
  lift2 ( ^ ) sign digits >>= fun num_str -> return (int_of_string num_str)
;;

let ws =
  take_while (function
    | ' ' | '\t' | '\n' | '\r' -> true
    | _ -> false)
;;

let parse_string =
  take_while1 (function
    | ' ' | '\t' | '\n' | '\r' | ',' | ':' -> false
    | _ -> true)
;;

let parse_escaped_char = char '\\' *> (char 'n' *> return '\n')

let parse_regular_char =
  satisfy (function
    | '"' | '\\' -> false
    | _ -> true)
;;

let char_list_to_string char_list =
  let len = List.length char_list in
  String.init len (List.nth char_list)
;;

let parse_quoted_string =
  char '"' *> many (parse_escaped_char <|> parse_regular_char)
  <* char '"'
  >>| char_list_to_string
;;

let parse_type = char '@' *> parse_string >>= fun str -> return (Type str)

let parse_number_or_quoted_string =
  peek_char
  >>= function
  | Some '"' -> parse_quoted_string >>= fun str -> return (StrValue str)
  | Some '0' .. '9' | Some '-' -> parse_number >>= fun num -> return (IntValue num)
  | _ -> fail "Expected number or quoted string"
;;

let ws_opt p = ws *> p <* ws

let parse_register =
  ws_opt
    (choice
       [ string "x10" *> return X10
       ; string "x11" *> return X11
       ; string "x12" *> return X12
       ; string "x13" *> return X13
       ; string "x14" *> return X14
       ; string "x15" *> return X15
       ; string "x16" *> return X16
       ; string "x17" *> return X17
       ; string "x18" *> return X18
       ; string "x19" *> return X19
       ; string "x20" *> return X20
       ; string "x21" *> return X21
       ; string "x22" *> return X22
       ; string "x23" *> return X23
       ; string "x24" *> return X24
       ; string "x25" *> return X25
       ; string "x26" *> return X26
       ; string "x27" *> return X27
       ; string "x28" *> return X28
       ; string "x29" *> return X29
       ; string "x30" *> return X30
       ; string "x31" *> return X31
       ; string "x0" *> return X0
       ; string "x1" *> return X1
       ; string "x2" *> return X2
       ; string "x3" *> return X3
       ; string "x4" *> return X4
       ; string "x5" *> return X5
       ; string "x6" *> return X6
       ; string "x7" *> return X7
       ; string "x8" *> return X8
       ; string "x9" *> return X9
       ; string "zero" *> return X0
       ; string "ra" *> return X1
       ; string "sp" *> return X2
       ; string "gp" *> return X3
       ; string "tp" *> return X4
       ; string "t0" *> return X5
       ; string "t1" *> return X6
       ; string "t2" *> return X7
       ; string "s0" *> return X8
       ; string "fp" *> return X8
       ; string "s10" *> return X26
       ; string "s11" *> return X27
       ; string "s1" *> return X9
       ; string "a0" *> return X10
       ; string "a1" *> return X11
       ; string "a2" *> return X12
       ; string "a3" *> return X13
       ; string "a4" *> return X14
       ; string "a5" *> return X15
       ; string "a6" *> return X16
       ; string "a7" *> return X17
       ; string "s2" *> return X18
       ; string "s3" *> return X19
       ; string "s4" *> return X20
       ; string "s5" *> return X21
       ; string "s6" *> return X22
       ; string "s7" *> return X23
       ; string "s8" *> return X24
       ; string "s9" *> return X25
       ; string "t3" *> return X28
       ; string "t4" *> return X29
       ; string "t5" *> return X30
       ; string "t6" *> return X31
       ])
;;

<<<<<<< HEAD
let parse_immediate12 = ws_opt (lift (fun imm -> ImmediateAddress12 imm) parse_number)
let parse_immediate20 = ws_opt (lift (fun imm -> ImmediateAddress20 imm) parse_number)
let parse_immediate32 = ws_opt (lift (fun imm -> ImmediateAddress32 imm) parse_number)
let parse_label_address12 = ws_opt (lift (fun str -> LabelAddress12 str) parse_string)
=======
let parse_immediate12 = ws_opt (lift (fun imm -> Immediate12 imm) parse_number)
let parse_immediate20 = ws_opt (lift (fun imm -> Immediate20 imm) parse_number)
let parse_immediate32 = ws_opt (lift (fun imm -> Immediate32 imm) parse_number)

let parse_immediate_address12 =
  ws_opt (lift (fun imm -> ImmediateAddress12 imm) parse_immediate12)
;;

let parse_label_address12 = ws_opt (lift (fun str -> LabelAddress12 str) parse_string)

let parse_immediate_address20 =
  ws_opt (lift (fun imm -> ImmediateAddress20 imm) parse_immediate20)
;;

let parse_immediate_address32 =
  ws_opt (lift (fun imm -> ImmediateAddress32 imm) parse_immediate32)
;;

let parse_label_address32 = ws_opt (lift (fun str -> LabelAddress32 str) parse_string)
>>>>>>> 100d2c48
let parse_label_address20 = ws_opt (lift (fun str -> LabelAddress20 str) parse_string)
let parse_label_address32 = ws_opt (lift (fun str -> LabelAddress32 str) parse_string)

let parse_label_expr =
  ws_opt (lift (fun str -> LabelExpr str) (parse_string <* ws_opt (char ':')))
;;

let parse_address12 = ws_opt (choice [ parse_immediate12; parse_label_address12 ])
let parse_address20 = ws_opt (choice [ parse_immediate20; parse_label_address20 ])
let parse_address32 = ws_opt (choice [ parse_immediate32; parse_label_address32 ])

let parse_directive =
  ws_opt
    (choice
       [ string ".file"
         *> ws_opt (lift (fun str -> DirectiveExpr (File str)) parse_quoted_string)
       ; string ".option"
         *> ws_opt (lift (fun str -> DirectiveExpr (Option str)) parse_string)
       ; string ".attribute"
         *> ws_opt
              (lift2
                 (fun tag value -> DirectiveExpr (Attribute (tag, value)))
                 parse_string
                 (ws_opt (char ',') *> parse_number_or_quoted_string))
       ; string ".text" *> return (DirectiveExpr Text)
       ; string ".align"
         *> ws_opt (lift (fun int -> DirectiveExpr (Align int)) parse_number)
       ; string ".globl"
         *> ws_opt (lift (fun label -> DirectiveExpr (Globl label)) parse_label_address12)
       ; string ".type"
         *> ws_opt
              (lift2
                 (fun str type_str -> DirectiveExpr (TypeDir (str, type_str)))
                 parse_string
                 (ws_opt (char ',') *> parse_type))
       ; string ".cfi_startproc" *> return (DirectiveExpr CfiStartproc)
       ; string ".cfi_endproc" *> return (DirectiveExpr CfiEndproc)
       ; string ".cfi_remember_state" *> return (DirectiveExpr CfiRememberState)
       ; string ".cfi_restore_state" *> return (DirectiveExpr CfiRestoreState)
       ; string ".size"
         *> ws_opt
              (lift2
                 (fun label size -> DirectiveExpr (Size (label, size)))
                 (* FIXME: Size can actually be an expression with +, -, * and operands, . (dot) is current address*)
                 parse_label_address12
                 (ws_opt (char ',') *> parse_string))
       ; string ".section"
         *> ws_opt
              (lift4
                 (fun section_name section_type section_flags section_index ->
                   DirectiveExpr
                     (Section (section_name, section_type, section_flags, section_index)))
                 parse_string
                 (ws_opt (char ',') *> ws_opt parse_quoted_string)
                 (ws_opt (char ',') *> ws_opt parse_type)
                 (peek_char
                  >>= function
                  | Some ',' ->
                    ws_opt (char ',') *> ws_opt (lift (fun i -> Some i) parse_number)
                  | _ -> return None))
       ; string ".string"
         *> ws_opt (lift (fun str -> DirectiveExpr (String str)) parse_quoted_string)
       ; string ".cfi_def_cfa_offset"
         *> ws_opt (lift (fun int -> DirectiveExpr (CfiDefCfaOffset int)) parse_number)
       ; string ".cfi_offset"
         *> ws_opt
              (lift2
                 (fun int1 int2 -> DirectiveExpr (CfiOffset (int1, int2)))
                 parse_number
                 (ws_opt (char ',') *> ws_opt parse_number))
       ; string ".cfi_restore"
         *> ws_opt (lift (fun int -> DirectiveExpr (CfiRestore int)) parse_number)
       ; string ".ident"
         *> ws_opt (lift (fun str -> DirectiveExpr (Ident str)) parse_quoted_string)
       ])
;;

let parse_instruction =
  ws_opt
    (choice
       [ string "add"
         *> lift3
              (fun r1 r2 r3 -> InstructionExpr (Add (r1, r2, r3)))
              parse_register
              (char ',' *> parse_register)
              (char ',' *> parse_register)
       ; string "sub"
         *> lift3
              (fun r1 r2 r3 -> InstructionExpr (Sub (r1, r2, r3)))
              parse_register
<<<<<<< HEAD
              (char ',' *> parse_address32)
       ; string "mv"
         *> lift2
              (fun r1 r2 -> InstructionExpr (Mv (r1, r2)))
=======
              (char ',' *> parse_register)
              (char ',' *> parse_register)
       ; string "xor"
         *> lift3
              (fun r1 r2 r3 -> InstructionExpr (Xor (r1, r2, r3)))
>>>>>>> 100d2c48
              parse_register
              (char ',' *> parse_register)
              (char ',' *> parse_register)
       ; string "or"
         *> lift3
              (fun r1 r2 r3 -> InstructionExpr (Or (r1, r2, r3)))
              parse_register
              (char ',' *> parse_register)
              (char ',' *> parse_register)
       ; string "and"
         *> lift3
              (fun r1 r2 r3 -> InstructionExpr (And (r1, r2, r3)))
              parse_register
              (char ',' *> parse_register)
              (char ',' *> parse_register)
       ; string "sll"
         *> lift3
              (fun r1 r2 r3 -> InstructionExpr (Sll (r1, r2, r3)))
              parse_register
              (char ',' *> parse_register)
              (char ',' *> parse_register)
       ; string "srl"
         *> lift3
              (fun r1 r2 r3 -> InstructionExpr (Srl (r1, r2, r3)))
              parse_register
              (char ',' *> parse_register)
              (char ',' *> parse_register)
       ; string "sra"
         *> lift3
              (fun r1 r2 r3 -> InstructionExpr (Sra (r1, r2, r3)))
              parse_register
              (char ',' *> parse_register)
              (char ',' *> parse_register)
       ; string "slt"
         *> lift3
              (fun r1 r2 r3 -> InstructionExpr (Slt (r1, r2, r3)))
              parse_register
              (char ',' *> parse_register)
              (char ',' *> parse_register)
       ; string "sltu"
         *> lift3
              (fun r1 r2 r3 -> InstructionExpr (Sltu (r1, r2, r3)))
              parse_register
              (char ',' *> parse_register)
              (char ',' *> parse_register)
       ; string "addi"
         *> lift3
              (fun r1 r2 imm12 -> InstructionExpr (Addi (r1, r2, imm12)))
              parse_register
              (char ',' *> parse_register)
<<<<<<< HEAD
              (char ',' *> parse_address12)
       ; string "mulw"
=======
              (char ',' *> parse_immediate12)
       ; string "xori"
>>>>>>> 100d2c48
         *> lift3
              (fun r1 r2 imm12 -> InstructionExpr (Xori (r1, r2, imm12)))
              parse_register
              (char ',' *> parse_register)
              (char ',' *> parse_immediate12)
       ; string "ori"
         *> lift3
              (fun r1 r2 imm12 -> InstructionExpr (Ori (r1, r2, imm12)))
              parse_register
              (char ',' *> parse_register)
              (char ',' *> parse_immediate12)
       ; string "andi"
         *> lift3
              (fun r1 r2 imm12 -> InstructionExpr (Andi (r1, r2, imm12)))
              parse_register
              (char ',' *> parse_register)
              (char ',' *> parse_immediate12)
       ; string "slli"
         *> lift3
              (fun r1 r2 imm12 -> InstructionExpr (Slli (r1, r2, imm12)))
              parse_register
              (char ',' *> parse_register)
              (char ',' *> parse_immediate12)
       ; string "srli"
         *> lift3
              (fun r1 r2 imm12 -> InstructionExpr (Srli (r1, r2, imm12)))
              parse_register
              (char ',' *> parse_register)
              (char ',' *> parse_immediate12)
       ; string "srai"
         *> lift3
              (fun r1 r2 imm12 -> InstructionExpr (Srai (r1, r2, imm12)))
              parse_register
              (char ',' *> parse_register)
              (char ',' *> parse_immediate12)
       ; string "slti"
         *> lift3
              (fun r1 r2 imm12 -> InstructionExpr (Slti (r1, r2, imm12)))
              parse_register
              (char ',' *> parse_register)
              (char ',' *> parse_immediate12)
       ; string "sltiu"
         *> lift3
              (fun r1 r2 imm12 -> InstructionExpr (Sltiu (r1, r2, imm12)))
              parse_register
<<<<<<< HEAD
              (char ',' *> parse_address12)
=======
              (char ',' *> parse_register)
              (char ',' *> parse_immediate12)
       ; string "lb"
         *> lift3
              (fun r1 imm12 r2 -> InstructionExpr (Lb (r1, r2, imm12)))
              parse_register
              (char ',' *> parse_immediate12)
>>>>>>> 100d2c48
              (char '(' *> parse_register <* char ')')
       ; string "lh"
         *> lift3
              (fun r1 imm12 r2 -> InstructionExpr (Lh (r1, r2, imm12)))
              parse_register
<<<<<<< HEAD
              (char ',' *> parse_address12)
=======
              (char ',' *> parse_immediate12)
>>>>>>> 100d2c48
              (char '(' *> parse_register <* char ')')
       ; string "lw"
         *> lift3
              (fun r1 imm12 r2 -> InstructionExpr (Lw (r1, r2, imm12)))
              parse_register
              (char ',' *> parse_address12)
              (char '(' *> parse_register <* char ')')
       ; string "lbu"
         *> lift3
              (fun r1 imm12 r2 -> InstructionExpr (Lbu (r1, r2, imm12)))
              parse_register
              (char ',' *> parse_immediate12)
              (char '(' *> parse_register <* char ')')
       ; string "lhu"
         *> lift3
              (fun r1 imm12 r2 -> InstructionExpr (Lhu (r1, r2, imm12)))
              parse_register
              (char ',' *> parse_immediate12)
              (char '(' *> parse_register <* char ')')
       ; string "sb"
         *> lift3
              (fun r1 imm12 r2 -> InstructionExpr (Sb (r1, imm12, r2)))
              parse_register
              (char ',' *> parse_immediate12)
              (char ',' *> parse_register)
<<<<<<< HEAD
              (char ',' *> parse_address12)
       ; string "xor"
=======
       ; string "sh"
         *> lift3
              (fun r1 imm12 r2 -> InstructionExpr (Sh (r1, imm12, r2)))
              parse_register
              (char ',' *> parse_immediate12)
              (char ',' *> parse_register)
       ; string "sw"
>>>>>>> 100d2c48
         *> lift3
              (fun r1 imm12 r2 -> InstructionExpr (Sw (r1, imm12, r2)))
              parse_register
              (char ',' *> parse_immediate12)
              (char ',' *> parse_register)
       ; string "beq"
         *> lift3
              (fun r1 r2 addr12 -> InstructionExpr (Beq (r1, r2, addr12)))
              parse_register
              (char ',' *> parse_register)
              (char ',' *> parse_address12)
       ; string "bne"
         *> lift3
              (fun r1 r2 addr12 -> InstructionExpr (Bne (r1, r2, addr12)))
              parse_register
              (char ',' *> parse_register)
              (char ',' *> parse_address12)
       ; string "blt"
         *> lift3
              (fun r1 r2 addr12 -> InstructionExpr (Blt (r1, r2, addr12)))
              parse_register
              (char ',' *> parse_register)
              (char ',' *> parse_address12)
       ; string "bge"
         *> lift3
              (fun r1 r2 addr12 -> InstructionExpr (Bge (r1, r2, addr12)))
              parse_register
              (char ',' *> parse_register)
              (char ',' *> parse_address12)
       ; string "bltu"
         *> lift3
              (fun r1 r2 addr12 -> InstructionExpr (Bltu (r1, r2, addr12)))
              parse_register
              (char ',' *> parse_register)
              (char ',' *> parse_address12)
       ; string "bgeu"
         *> lift3
              (fun r1 r2 addr12 -> InstructionExpr (Bgeu (r1, r2, addr12)))
              parse_register
              (char ',' *> parse_register)
              (char ',' *> parse_address12)
       ; string "jal"
         *> lift2
              (fun r1 addr20 -> InstructionExpr (Jal (r1, addr20)))
              parse_register
              (char ',' *> parse_address20)
       ; string "jalr"
         *> lift3
              (fun r1 r2 addr12 -> InstructionExpr (Jalr (r1, r2, addr12)))
              parse_register
              (char ',' *> parse_register)
              (char ',' *> parse_address12)
       ; string "jr" *> lift (fun r1 -> InstructionExpr (Jr r1)) parse_register
       ; string "j" *> lift (fun addr20 -> InstructionExpr (J addr20)) parse_address20
       ; string "lui"
         *> lift2
              (fun r1 addr20 -> InstructionExpr (Lui (r1, addr20)))
              parse_register
              (char ',' *> parse_address20)
       ; string "li"
         *> lift2
              (fun r1 imm32 -> InstructionExpr (Li (r1, imm32)))
              parse_register
              (char ',' *> parse_immediate32)
       ; string "auipc"
         *> lift2
              (fun r1 imm20 -> InstructionExpr (Auipc (r1, imm20)))
              parse_register
              (char ',' *> parse_immediate20)
       ; string "ecall" *> return (InstructionExpr Ecall)
       ; string "call"
         *> ws_opt (lift (fun str -> InstructionExpr (Call str)) parse_string)
       ; string "mul"
         *> lift3
              (fun r1 r2 r3 -> InstructionExpr (Mul (r1, r2, r3)))
              parse_register
              (char ',' *> parse_register)
              (char ',' *> parse_register)
       ; string "mulh"
         *> lift3
              (fun r1 r2 r3 -> InstructionExpr (Mulh (r1, r2, r3)))
              parse_register
              (char ',' *> parse_register)
              (char ',' *> parse_register)
       ; string "mulhsu"
         *> lift3
              (fun r1 r2 r3 -> InstructionExpr (Mulhsu (r1, r2, r3)))
              parse_register
              (char ',' *> parse_register)
              (char ',' *> parse_register)
       ; string "mulhu"
         *> lift3
              (fun r1 r2 r3 -> InstructionExpr (Mulhu (r1, r2, r3)))
              parse_register
              (char ',' *> parse_register)
              (char ',' *> parse_register)
       ; string "div"
         *> lift3
              (fun r1 r2 r3 -> InstructionExpr (Div (r1, r2, r3)))
              parse_register
              (char ',' *> parse_register)
              (char ',' *> parse_register)
       ; string "divu"
         *> lift3
              (fun r1 r2 r3 -> InstructionExpr (Divu (r1, r2, r3)))
              parse_register
              (char ',' *> parse_register)
              (char ',' *> parse_register)
       ; string "rem"
         *> lift3
              (fun r1 r2 r3 -> InstructionExpr (Rem (r1, r2, r3)))
              parse_register
              (char ',' *> parse_register)
              (char ',' *> parse_register)
       ; string "remu"
         *> lift3
              (fun r1 r2 r3 -> InstructionExpr (Remu (r1, r2, r3)))
              parse_register
              (char ',' *> parse_register)
              (char ',' *> parse_register)
       ; string "lwu"
         *> lift3
              (fun r1 imm12 r2 -> InstructionExpr (Lwu (r1, r2, imm12)))
              parse_register
              (char ',' *> parse_immediate12)
              (char '(' *> parse_register <* char ')')
       ; string "ld"
         *> lift3
              (fun r1 addr12 r2 -> InstructionExpr (Ld (r1, r2, addr12)))
              parse_register
              (char ',' *> parse_address12)
              (char '(' *> parse_register <* char ')')
       ; string "la"
         *> ws_opt
              (lift2
                 (fun r1 addr32 -> InstructionExpr (La (r1, addr32)))
                 parse_register
                 (char ',' *> parse_address32))
       ; string "lla"
         *> ws_opt
              (lift2
                 (fun r1 addr32 -> InstructionExpr (Lla (r1, addr32)))
                 parse_register
                 (char ',' *> parse_address32))
       ; string "sd"
         *> lift3
              (fun r1 addr12 r2 -> InstructionExpr (Sd (r1, r2, addr12)))
              parse_register
              (char ',' *> parse_address12)
              (char '(' *> parse_register <* char ')')
       ; string "addiw"
         *> lift3
              (fun r1 r2 imm12 -> InstructionExpr (Addiw (r1, r2, imm12)))
              parse_register
              (char ',' *> parse_register)
              (char ',' *> parse_immediate12)
       ; string "mulw"
         *> lift3
              (fun r1 r2 r3 -> InstructionExpr (Mulw (r1, r2, r3)))
              parse_register
              (char ',' *> parse_register)
              (char ',' *> parse_register)
       ; string "mv"
         *> lift2
              (fun r1 r2 -> InstructionExpr (Mv (r1, r2)))
              parse_register
              (char ',' *> parse_register)
       ; string "ret" *> return (InstructionExpr Ret)
       ])
;;

let parse_expr = ws_opt (choice [ parse_directive; parse_instruction; parse_label_expr ])

let parse_ast =
  ws_opt (many parse_expr)
  <* (end_of_input
      <|> (Angstrom.pos
           >>= fun pos ->
           Angstrom.peek_char
           >>= function
           | None -> return ()
           | Some c ->
             fail (Printf.sprintf "Unexpected character: '%c' at position %d" c pos)))
;;<|MERGE_RESOLUTION|>--- conflicted
+++ resolved
@@ -129,32 +129,10 @@
        ])
 ;;
 
-<<<<<<< HEAD
 let parse_immediate12 = ws_opt (lift (fun imm -> ImmediateAddress12 imm) parse_number)
 let parse_immediate20 = ws_opt (lift (fun imm -> ImmediateAddress20 imm) parse_number)
 let parse_immediate32 = ws_opt (lift (fun imm -> ImmediateAddress32 imm) parse_number)
 let parse_label_address12 = ws_opt (lift (fun str -> LabelAddress12 str) parse_string)
-=======
-let parse_immediate12 = ws_opt (lift (fun imm -> Immediate12 imm) parse_number)
-let parse_immediate20 = ws_opt (lift (fun imm -> Immediate20 imm) parse_number)
-let parse_immediate32 = ws_opt (lift (fun imm -> Immediate32 imm) parse_number)
-
-let parse_immediate_address12 =
-  ws_opt (lift (fun imm -> ImmediateAddress12 imm) parse_immediate12)
-;;
-
-let parse_label_address12 = ws_opt (lift (fun str -> LabelAddress12 str) parse_string)
-
-let parse_immediate_address20 =
-  ws_opt (lift (fun imm -> ImmediateAddress20 imm) parse_immediate20)
-;;
-
-let parse_immediate_address32 =
-  ws_opt (lift (fun imm -> ImmediateAddress32 imm) parse_immediate32)
-;;
-
-let parse_label_address32 = ws_opt (lift (fun str -> LabelAddress32 str) parse_string)
->>>>>>> 100d2c48
 let parse_label_address20 = ws_opt (lift (fun str -> LabelAddress20 str) parse_string)
 let parse_label_address32 = ws_opt (lift (fun str -> LabelAddress32 str) parse_string)
 
@@ -245,18 +223,11 @@
          *> lift3
               (fun r1 r2 r3 -> InstructionExpr (Sub (r1, r2, r3)))
               parse_register
-<<<<<<< HEAD
-              (char ',' *> parse_address32)
-       ; string "mv"
-         *> lift2
-              (fun r1 r2 -> InstructionExpr (Mv (r1, r2)))
-=======
               (char ',' *> parse_register)
               (char ',' *> parse_register)
        ; string "xor"
          *> lift3
               (fun r1 r2 r3 -> InstructionExpr (Xor (r1, r2, r3)))
->>>>>>> 100d2c48
               parse_register
               (char ',' *> parse_register)
               (char ',' *> parse_register)
@@ -304,123 +275,105 @@
               (char ',' *> parse_register)
        ; string "addi"
          *> lift3
-              (fun r1 r2 imm12 -> InstructionExpr (Addi (r1, r2, imm12)))
-              parse_register
-              (char ',' *> parse_register)
-<<<<<<< HEAD
-              (char ',' *> parse_address12)
-       ; string "mulw"
-=======
-              (char ',' *> parse_immediate12)
+              (fun r1 r2 addr12 -> InstructionExpr (Addi (r1, r2, addr12)))
+              parse_register
+              (char ',' *> parse_register)
+              (char ',' *> parse_address12)
        ; string "xori"
->>>>>>> 100d2c48
-         *> lift3
-              (fun r1 r2 imm12 -> InstructionExpr (Xori (r1, r2, imm12)))
-              parse_register
-              (char ',' *> parse_register)
-              (char ',' *> parse_immediate12)
+         *> lift3
+              (fun r1 r2 addr12 -> InstructionExpr (Xori (r1, r2, addr12)))
+              parse_register
+              (char ',' *> parse_register)
+              (char ',' *> parse_address12)
        ; string "ori"
          *> lift3
-              (fun r1 r2 imm12 -> InstructionExpr (Ori (r1, r2, imm12)))
-              parse_register
-              (char ',' *> parse_register)
-              (char ',' *> parse_immediate12)
+              (fun r1 r2 addr12 -> InstructionExpr (Ori (r1, r2, addr12)))
+              parse_register
+              (char ',' *> parse_register)
+              (char ',' *> parse_address12)
        ; string "andi"
          *> lift3
-              (fun r1 r2 imm12 -> InstructionExpr (Andi (r1, r2, imm12)))
-              parse_register
-              (char ',' *> parse_register)
-              (char ',' *> parse_immediate12)
+              (fun r1 r2 addr12 -> InstructionExpr (Andi (r1, r2, addr12)))
+              parse_register
+              (char ',' *> parse_register)
+              (char ',' *> parse_address12)
        ; string "slli"
          *> lift3
-              (fun r1 r2 imm12 -> InstructionExpr (Slli (r1, r2, imm12)))
-              parse_register
-              (char ',' *> parse_register)
-              (char ',' *> parse_immediate12)
+              (fun r1 r2 addr12 -> InstructionExpr (Slli (r1, r2, addr12)))
+              parse_register
+              (char ',' *> parse_register)
+              (char ',' *> parse_address12)
        ; string "srli"
          *> lift3
-              (fun r1 r2 imm12 -> InstructionExpr (Srli (r1, r2, imm12)))
-              parse_register
-              (char ',' *> parse_register)
-              (char ',' *> parse_immediate12)
+              (fun r1 r2 addr12 -> InstructionExpr (Srli (r1, r2, addr12)))
+              parse_register
+              (char ',' *> parse_register)
+              (char ',' *> parse_address12)
        ; string "srai"
          *> lift3
-              (fun r1 r2 imm12 -> InstructionExpr (Srai (r1, r2, imm12)))
-              parse_register
-              (char ',' *> parse_register)
-              (char ',' *> parse_immediate12)
+              (fun r1 r2 addr12 -> InstructionExpr (Srai (r1, r2, addr12)))
+              parse_register
+              (char ',' *> parse_register)
+              (char ',' *> parse_address12)
        ; string "slti"
          *> lift3
-              (fun r1 r2 imm12 -> InstructionExpr (Slti (r1, r2, imm12)))
-              parse_register
-              (char ',' *> parse_register)
-              (char ',' *> parse_immediate12)
+              (fun r1 r2 addr12 -> InstructionExpr (Slti (r1, r2, addr12)))
+              parse_register
+              (char ',' *> parse_register)
+              (char ',' *> parse_address12)
        ; string "sltiu"
          *> lift3
-              (fun r1 r2 imm12 -> InstructionExpr (Sltiu (r1, r2, imm12)))
-              parse_register
-<<<<<<< HEAD
-              (char ',' *> parse_address12)
-=======
-              (char ',' *> parse_register)
-              (char ',' *> parse_immediate12)
+              (fun r1 r2 addr12 -> InstructionExpr (Sltiu (r1, r2, addr12)))
+              parse_register
+              (char ',' *> parse_register)
+              (char ',' *> parse_address12)
        ; string "lb"
          *> lift3
-              (fun r1 imm12 r2 -> InstructionExpr (Lb (r1, r2, imm12)))
-              parse_register
-              (char ',' *> parse_immediate12)
->>>>>>> 100d2c48
+              (fun r1 addr12 r2 -> InstructionExpr (Lb (r1, r2, addr12)))
+              parse_register
+              (char ',' *> parse_address12)
               (char '(' *> parse_register <* char ')')
        ; string "lh"
          *> lift3
-              (fun r1 imm12 r2 -> InstructionExpr (Lh (r1, r2, imm12)))
-              parse_register
-<<<<<<< HEAD
-              (char ',' *> parse_address12)
-=======
-              (char ',' *> parse_immediate12)
->>>>>>> 100d2c48
+              (fun r1 addr12 r2 -> InstructionExpr (Lh (r1, r2, addr12)))
+              parse_register
+              (char ',' *> parse_address12)
               (char '(' *> parse_register <* char ')')
        ; string "lw"
          *> lift3
-              (fun r1 imm12 r2 -> InstructionExpr (Lw (r1, r2, imm12)))
+              (fun r1 addr12 r2 -> InstructionExpr (Lw (r1, r2, addr12)))
               parse_register
               (char ',' *> parse_address12)
               (char '(' *> parse_register <* char ')')
        ; string "lbu"
          *> lift3
-              (fun r1 imm12 r2 -> InstructionExpr (Lbu (r1, r2, imm12)))
-              parse_register
-              (char ',' *> parse_immediate12)
+              (fun r1 addr12 r2 -> InstructionExpr (Lbu (r1, r2, addr12)))
+              parse_register
+              (char ',' *> parse_address12)
               (char '(' *> parse_register <* char ')')
        ; string "lhu"
          *> lift3
-              (fun r1 imm12 r2 -> InstructionExpr (Lhu (r1, r2, imm12)))
-              parse_register
-              (char ',' *> parse_immediate12)
+              (fun r1 addr12 r2 -> InstructionExpr (Lhu (r1, r2, addr12)))
+              parse_register
+              (char ',' *> parse_address12)
               (char '(' *> parse_register <* char ')')
        ; string "sb"
          *> lift3
-              (fun r1 imm12 r2 -> InstructionExpr (Sb (r1, imm12, r2)))
-              parse_register
-              (char ',' *> parse_immediate12)
-              (char ',' *> parse_register)
-<<<<<<< HEAD
-              (char ',' *> parse_address12)
-       ; string "xor"
-=======
+              (fun r1 addr12 r2 -> InstructionExpr (Sb (r1, addr12, r2)))
+              parse_register
+              (char ',' *> parse_address12)
+              (char ',' *> parse_register)
        ; string "sh"
          *> lift3
-              (fun r1 imm12 r2 -> InstructionExpr (Sh (r1, imm12, r2)))
-              parse_register
-              (char ',' *> parse_immediate12)
+              (fun r1 addr12 r2 -> InstructionExpr (Sh (r1, addr12, r2)))
+              parse_register
+              (char ',' *> parse_address12)
               (char ',' *> parse_register)
        ; string "sw"
->>>>>>> 100d2c48
-         *> lift3
-              (fun r1 imm12 r2 -> InstructionExpr (Sw (r1, imm12, r2)))
-              parse_register
-              (char ',' *> parse_immediate12)
+         *> lift3
+              (fun r1 addr12 r2 -> InstructionExpr (Sw (r1, addr12, r2)))
+              parse_register
+              (char ',' *> parse_address12)
               (char ',' *> parse_register)
        ; string "beq"
          *> lift3
@@ -478,14 +431,14 @@
               (char ',' *> parse_address20)
        ; string "li"
          *> lift2
-              (fun r1 imm32 -> InstructionExpr (Li (r1, imm32)))
-              parse_register
-              (char ',' *> parse_immediate32)
+              (fun r1 addr32 -> InstructionExpr (Li (r1, addr32)))
+              parse_register
+              (char ',' *> parse_address32)
        ; string "auipc"
          *> lift2
-              (fun r1 imm20 -> InstructionExpr (Auipc (r1, imm20)))
-              parse_register
-              (char ',' *> parse_immediate20)
+              (fun r1 addr20 -> InstructionExpr (Auipc (r1, addr20)))
+              parse_register
+              (char ',' *> parse_address20)
        ; string "ecall" *> return (InstructionExpr Ecall)
        ; string "call"
          *> ws_opt (lift (fun str -> InstructionExpr (Call str)) parse_string)
@@ -539,9 +492,9 @@
               (char ',' *> parse_register)
        ; string "lwu"
          *> lift3
-              (fun r1 imm12 r2 -> InstructionExpr (Lwu (r1, r2, imm12)))
-              parse_register
-              (char ',' *> parse_immediate12)
+              (fun r1 addr12 r2 -> InstructionExpr (Lwu (r1, r2, addr12)))
+              parse_register
+              (char ',' *> parse_address12)
               (char '(' *> parse_register <* char ')')
        ; string "ld"
          *> lift3
@@ -569,10 +522,10 @@
               (char '(' *> parse_register <* char ')')
        ; string "addiw"
          *> lift3
-              (fun r1 r2 imm12 -> InstructionExpr (Addiw (r1, r2, imm12)))
-              parse_register
-              (char ',' *> parse_register)
-              (char ',' *> parse_immediate12)
+              (fun r1 r2 addr12 -> InstructionExpr (Addiw (r1, r2, addr12)))
+              parse_register
+              (char ',' *> parse_register)
+              (char ',' *> parse_address12)
        ; string "mulw"
          *> lift3
               (fun r1 r2 r3 -> InstructionExpr (Mulw (r1, r2, r3)))
