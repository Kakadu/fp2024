--- conflicted
+++ resolved
@@ -71,48 +71,24 @@
   | T6 (** a.k.a. X31s *)
 [@@deriving eq, show { with_path = false }]
 
-<<<<<<< HEAD
-=======
-(** Immediate 12-bit Type *)
-type immediate12 = Immediate12 of int [@@deriving eq, show { with_path = false }]
-
-(** Immediate 20-bit Type *)
-type immediate20 = Immediate20 of int [@@deriving eq, show { with_path = false }]
-
-(** Immediate 32-bit Type*)
-type immediate32 = Immediate32 of int [@@deriving eq, show { with_path = false }]
-
->>>>>>> 9bf3b9bd
 (** Label Type *)
 type label = string [@@deriving eq, show { with_path = false }]
 
 (** Address32 Type to Jump to *)
 type address32 =
-<<<<<<< HEAD
   | ImmediateAddress32 of int (** Immediate32 to Jump to *)
-=======
-  | ImmediateAddress32 of immediate32 (** Immediate32 to Jump to *)
->>>>>>> 9bf3b9bd
   | LabelAddress32 of label (** Label to Jump to *)
 [@@deriving eq, show { with_path = false }]
 
 (** Address12 Type to Jump to *)
 type address12 =
-<<<<<<< HEAD
   | ImmediateAddress12 of int (** Immediate12 to Jump to*)
-=======
-  | ImmediateAddress12 of immediate12 (** Immediate12 to Jump to*)
->>>>>>> 9bf3b9bd
   | LabelAddress12 of label (** Label to Jump to *)
 [@@deriving eq, show { with_path = false }]
 
 (** Address20 Type to Jump to *)
 type address20 =
-<<<<<<< HEAD
   | ImmediateAddress20 of int (** Immediate20 to Jump to*)
-=======
-  | ImmediateAddress20 of immediate20 (** Immediate20 to Jump to*)
->>>>>>> 9bf3b9bd
   | LabelAddress20 of label (** Label to Jump to *)
 [@@deriving eq, show { with_path = false }]
 
@@ -166,12 +142,7 @@
   | Jr of register (** Jump Reg. jalr x0, rs1, 0 *)
   | J of address20 (** Jump. jal x0, 2 * offset *)
   | Lui of register * address20 (** Load Upper Immediate. rd = imm << 12 *)
-<<<<<<< HEAD
   | Auipc of register * address20 (** Add Upper Immediate to PC. rd = PC + (imm << 12) *)
-=======
-  | Auipc of register * immediate20
-  (** Add Upper Immediate to PC. rd = PC + (imm << 12) *)
->>>>>>> 9bf3b9bd
   | Ecall (** EnvironmentCall - a syscall *)
   | Call of string (** call. - a syscall *)
   | Mul of register * register * register (** Multiply. rd = (rs1 * rs2)[31:0] *)
