--- conflicted
+++ resolved
@@ -10,19 +10,12 @@
   match parse str with
   | Ok ast ->
     (match run_inferencer ast empty_env with
-<<<<<<< HEAD
-     | Ok (env, ty_list) ->
-       Base.Map.iteri env ~f:(fun ~key ~data:(Scheme (_, ty)) ->
-         Format.printf "val %s : %a\n" key pp_core_type ty);
-       List.iter (fun ty -> Format.printf "- : %a\n" pp_core_type ty) ty_list
-=======
      | Ok out_list ->
        List.iter
          (function
            | Some id, type' -> Format.printf "val %s : %a\n" id pp_core_type type'
            | None, type' -> Format.printf "- : %a\n" pp_core_type type')
          out_list
->>>>>>> bd4473ac
      | Error e -> Format.printf "Infer error: %a\n" pp_error e)
   | Error _ -> Format.printf "Parsing error\n"
 ;;
@@ -93,20 +86,6 @@
   [%expect {|
   val f : 'a -> 'a
   val a : int
-  - : string
-  - : int
-  |}]
-;;
-
-let%expect_test "type check several definition variable and executable them" =
-  run {|
-  let f a = a and a = 1;;
-  f "hello";;
-  a;;
-  |};
-  [%expect {|
-  val a : int
-  val f : 'a -> 'a
   - : string
   - : int
   |}]
