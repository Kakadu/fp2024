(** Copyright 2024-2025, Friend-zva, RodionovMaxim05 *)

(** SPDX-License-Identifier: LGPL-3.0-or-later *)

open Ocaml_printf_lib.Ast
open Ocaml_printf_lib.Parser
open Ocaml_printf_lib.Inferencer
open Ocaml_printf_lib.Pprinter
open Stdio

type opts =
  { mutable dump_parsetree : bool
  ; mutable input_file : string option
  }

let run_single dump_parsetree input_source =
  let text =
    match input_source with
    | Some file_name -> In_channel.read_all file_name |> String.trim
    | None -> In_channel.input_all stdin |> String.trim
  in
  let ast = parse text in
  match ast with
  | Error error -> print_endline error
  | Ok ast ->
    if dump_parsetree
    then print_endline (show_structure ast)
    else (
      match run_inferencer ast env_with_print_int with
<<<<<<< HEAD
      | Ok (env, ty_list) ->
        Base.Map.iteri env ~f:(fun ~key ~data:(Scheme (_, ty)) ->
          if key <> "print_int" then Format.printf "val %s : %a\n" key pp_core_type ty);
        List.iter (fun ty -> Format.printf "- : %a" pp_core_type ty) ty_list
=======
      | Ok out_list ->
        List.iter
          (function
            | Some id, type' -> Format.printf "val %s : %a\n" id pp_core_type type'
            | None, type' -> Format.printf "- : %a\n" pp_core_type type')
          out_list
>>>>>>> bd4473ac
      | Error e -> Format.printf "Infer error: %a\n" pp_error e)
;;

let () =
  let options = { dump_parsetree = false; input_file = None } in
  let () =
    let open Arg in
    parse
      [ ( "-dparsetree"
        , Unit (fun () -> options.dump_parsetree <- true)
        , "Dump parse tree, don't evaluate anything" )
      ; ( "-fromfile"
        , String (fun filename -> options.input_file <- Some filename)
        , "Read code from the file" )
      ]
      (fun _ ->
        Format.eprintf "Positional arguments are not supported\n";
        exit 1)
      "Read-Eval-Print-Loop for custom language"
  in
  run_single options.dump_parsetree options.input_file
;;<|MERGE_RESOLUTION|>--- conflicted
+++ resolved
@@ -27,19 +27,12 @@
     then print_endline (show_structure ast)
     else (
       match run_inferencer ast env_with_print_int with
-<<<<<<< HEAD
-      | Ok (env, ty_list) ->
-        Base.Map.iteri env ~f:(fun ~key ~data:(Scheme (_, ty)) ->
-          if key <> "print_int" then Format.printf "val %s : %a\n" key pp_core_type ty);
-        List.iter (fun ty -> Format.printf "- : %a" pp_core_type ty) ty_list
-=======
       | Ok out_list ->
         List.iter
           (function
             | Some id, type' -> Format.printf "val %s : %a\n" id pp_core_type type'
             | None, type' -> Format.printf "- : %a\n" pp_core_type type')
           out_list
->>>>>>> bd4473ac
       | Error e -> Format.printf "Infer error: %a\n" pp_error e)
 ;;
 
