--- conflicted
+++ resolved
@@ -2,11 +2,7 @@
  (name ocaml_printf_lib)
  (public_name OCamlPrintf.Lib)
  (modules Ast Parser Pprinter Qchecker)
-<<<<<<< HEAD
- (libraries base angstrom qcheck)
-=======
  (libraries base angstrom qcheck-core qcheck-core.runner)
->>>>>>> 89f2a08a
  (preprocess
   (pps ppx_deriving.show))
  (instrumentation
