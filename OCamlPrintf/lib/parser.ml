(** Copyright 2024-2025, Friend-zva, RodionovMaxim05 *)

(** SPDX-License-Identifier: LGPL-3.0-or-later *)

open Base
open Ast
open Ast.Expression
open Angstrom

(* ==================== Utils ==================== *)

let skip_whitespaces = skip_while Char.is_whitespace

let parse_comments =
  skip_whitespaces *> string "(*" *> many_till any_char (string "*)") *> return ()
;;

let ws = many parse_comments *> skip_whitespaces

let skip_parens parse_ =
  ws *> (string "(" *> ws *> parse_)
  <* (ws <* string ")" <|> fail "There is no closing bracket.")
;;

let is_separator = function
  | ')'
  | '('
  | '<'
  | '>'
  | '@'
  | ','
  | ';'
  | ':'
  | '\\'
  | '"'
  | '/'
  | '['
  | ']'
  | '?'
  | '='
  | '{'
  | '}'
  | ' '
  | '\r'
  | '\t'
  | '\n'
  | '*'
  | '-' -> true
  | _ -> false
;;

let keyword str =
  string str
  *>
  let* char_value = peek_char_fail in
  if is_separator char_value
  then return str
  else fail (Printf.sprintf "There is no separator after %S." str)
;;

let safe_tl = function
  | [] -> []
  | _ :: tail -> tail
;;

let parse_chain_left_associative parse_exp parse_fun_op =
  let rec go acc_exp =
    (let* fun_op = parse_fun_op in
     let* exp = parse_exp in
     go (fun_op acc_exp exp))
    <|> return acc_exp
  in
  let* first_exp = parse_exp in
  go first_exp
;;

let parse_chain_right_associative parse_exp parse_fun_op =
  let rec go acc_exp =
    (let* fun_op = parse_fun_op in
     let* exp = parse_exp in
     let* next_exp = go exp in
     return (fun_op acc_exp next_exp))
    <|> return acc_exp
  in
  let* first_exp = parse_exp in
  go first_exp
;;

(* ==================== Ident ==================== *)

let parse_ident =
  ws
  *>
  let* start_ident =
    satisfy (function
      | 'a' .. 'z' | '_' -> true
      | _ -> false)
    >>| String.of_char
  in
  let* rest_ident =
    take_while (function
      | 'A' .. 'Z' | 'a' .. 'z' | '0' .. '9' | '_' | '\'' -> true
      | _ -> false)
  in
  let ident = start_ident ^ rest_ident in
  if is_keyword ident
  then fail (Printf.sprintf "Impossible name: %S." ident)
  else return ident
;;

(* ==================== Rec_flag ==================== *)

let parse_rec_flag = ws *> option Nonrecursive (keyword "rec" *> return Recursive)

(* ==================== Constant ==================== *)

let parse_const_int =
  take_while1 Char.is_digit >>| fun int_value -> Const_integer (Int.of_string int_value)
;;

let parse_const_char =
  string "\'" *> any_char <* string "\'" >>| fun char_value -> Const_char char_value
;;

let parse_const_string =
  string "\"" *> take_till (Char.equal '\"')
  <* string "\""
  >>| fun str_value -> Const_string str_value
;;

let parse_constant =
  ws *> choice [ parse_const_int; parse_const_char; parse_const_string ]
;;

(* =================== Core_type =================== *)

<<<<<<< HEAD
let parse_type_name = ws *> string "'" *> parse_ident >>| fun id -> Type_name ("'" ^ id)
=======
let parse_type_name =
  ws
  *> string "'"
  *>
  let* id = parse_ident in
  if String.length id > 1
  then (
    match String.get id 1 with
    | '\'' -> fail (Printf.sprintf "Impossible type: %S." id)
    | _ -> return (Type_name id))
  else return (Type_name id)
;;
>>>>>>> da2a03b6

let parse_base_type =
  ws
  *> choice
       [ keyword "_" *> return Type_any
       ; keyword "unit" *> return Type_unit
       ; keyword "int" *> return Type_int
       ; keyword "char" *> return Type_char
       ; keyword "string" *> return Type_string
       ; keyword "bool" *> return Type_bool
       ]
;;

let parse_list_type parse_type =
  ws *> (parse_base_type <|> parse_type_name <|> skip_parens parse_type)
  <* ws
  <* keyword "list"
  >>= fun t -> return (Type_list t)
;;

let parse_option_type parse_type =
  ws
  *> choice
       [ parse_list_type parse_type
       ; parse_base_type
       ; parse_type_name
       ; skip_parens parse_type
       ]
  <* ws
  <* keyword "option"
  >>= fun t -> return (Type_option t)
;;

let parse_tuple_type parse_type =
  let* first_type = ws *> parse_type in
  let* second_type = ws *> string "*" *> ws *> parse_type in
  let* type_list = many (ws *> string "*" *> ws *> parse_type) in
  return (Type_tuple (first_type, second_type, type_list))
;;

let rec parse_arrow_type parse_type =
  let* type1 = ws *> parse_type in
  let* _ = ws *> string "->" *> ws in
  let* type2 = parse_arrow_type parse_type <|> parse_type in
  return (Type_arrow (type1, type2))
;;

let parse_core_type =
  ws
  *> fix (fun parse_full_type ->
    let parse_type =
      choice
<<<<<<< HEAD
        [ parse_list_type parse_full_type
=======
        [ parse_option_type parse_full_type
        ; parse_list_type parse_full_type
>>>>>>> da2a03b6
        ; parse_base_type
        ; parse_type_name
        ; skip_parens parse_full_type
        ]
    in
    let parse_type = parse_tuple_type parse_type <|> parse_type in
    parse_arrow_type parse_type <|> parse_type)
;;

(* ==================== Pattern ==================== *)

let parse_pat_any = ws *> keyword "_" *> return Pat_any
let parse_pat_var = parse_ident >>| fun var -> Pat_var var
let parse_pat_constant = parse_constant >>| fun const -> Pat_constant const

let parse_pat_tuple parse_pat =
  ws
  *>
  let* first_pat = parse_pat in
  ws
  *> string ","
  *>
  let* second_pat = parse_pat in
  let* pat_list = many (ws *> string "," *> parse_pat) in
  return (Pat_tuple (first_pat, second_pat, pat_list))
;;

let parse_pat_construct_keyword parse_pat =
  choice
    [ (let* id =
         ws *> choice [ keyword "true"; keyword "false"; keyword "None"; keyword "()" ]
       in
       return (Pat_construct (id, None)))
    ; (let* id = ws *> keyword "Some" in
       let* arg = ws *> skip_parens parse_pat >>| Option.some in
       return (Pat_construct (id, arg)))
    ]
;;

let parse_pat_construct parse_pat =
  let parse_elements =
    ws *> string "[" *> sep_by (ws *> string ";") parse_pat
    <* ws
    <* string "]"
    >>| List.fold_right
          ~init:(Pat_construct ("[]", None))
          ~f:(fun pat acc -> Pat_construct ("::", Some (Pat_tuple (pat, acc, []))))
  in
  choice [ parse_elements; parse_pat_construct_keyword parse_pat ]
;;

let parse_pat_list_construct parse_exp =
  parse_chain_right_associative
    parse_exp
    (ws
     *> string "::"
     *> return (fun acc exp2 -> Pat_construct ("::", Some (Pat_tuple (acc, exp2, [])))))
;;

let parse_pat_constraint parse_pat =
  ws
  *> string "("
  *>
  let* pat = parse_pat in
  let* type' = ws *> string ":" *> parse_core_type <* string ")" in
  return (Pat_constraint (pat, type'))
;;

let parse_pattern =
  fix (fun parse_full_pat ->
    let parse_pat =
      choice
        [ parse_pat_any
        ; parse_pat_var
        ; parse_pat_constant
        ; skip_parens parse_full_pat
        ; parse_pat_construct parse_full_pat
        ; parse_pat_constraint parse_full_pat
        ]
    in
    let parse_pat = parse_pat_construct parse_pat <|> parse_pat in
    let parse_pat = parse_pat_list_construct parse_pat in
    parse_pat_tuple parse_pat <|> parse_pat)
;;

(* ==================== Expression ==================== *)

(* -------------------- Operator -------------------- *)

let bin_op chain1 parse_exp parse_fun_op =
  chain1
    parse_exp
    (parse_fun_op >>| fun op exp1 exp2 -> Exp_apply (op, Exp_apply (exp1, exp2)))
;;

let parse_left_bin_op = bin_op parse_chain_left_associative
let parse_right_bin_op = bin_op parse_chain_right_associative

let parse_operator op_list =
  choice (List.map ~f:(fun op -> ws *> string op *> return (Exp_ident op)) op_list)
;;

let mul_div = parse_operator [ "*"; "/" ]
let add_sub = parse_operator [ "+"; "-" ]
let cmp = parse_operator [ ">="; "<="; "<>"; "="; ">"; "<" ]
let and_ = parse_operator [ "&&" ]
let or_ = parse_operator [ "||" ]

(* -------------------- Value_binding -------------------- *)

let parse_constraint parse_exp op =
  let* type' = ws *> string ":" *> parse_core_type in
  let* exp = ws *> string op *> parse_exp in
  return (Exp_constraint (exp, type'))
;;

let parse_fun_binding parse_exp =
  let* name = ws *> parse_pat_var in
  let* pat_list = ws *> many1 parse_pattern in
  choice
    [ (let* exp = parse_constraint parse_exp "=" in
       match exp with
       | Exp_constraint (exp, type') ->
         return
           { pat = Pat_constraint (name, type')
           ; exp = Exp_fun (List.hd_exn pat_list, safe_tl pat_list, exp)
           }
       | _ ->
         return
           { pat = name; exp = Exp_fun (List.hd_exn pat_list, safe_tl pat_list, exp) })
    ; (let* exp = ws *> string "=" *> parse_exp in
       return { pat = name; exp = Exp_fun (List.hd_exn pat_list, safe_tl pat_list, exp) })
    ]
;;

let parse_simple_binding parse_exp =
  let* pat = parse_pattern in
  let* vb =
    choice
      [ (let* exp = parse_constraint parse_exp "=" in
         match exp with
         | Exp_constraint (exp, type') ->
           return { pat = Pat_constraint (pat, type'); exp }
         | _ -> return { pat; exp })
      ; (let* exp = ws *> string "=" *> parse_exp in
         return { pat; exp })
      ]
  in
  match vb with
  | { pat = Pat_var _ | Pat_constraint (Pat_var _, _); _ } -> return vb
  | { pat = _; exp = Exp_function _ | Exp_constraint (Exp_function _, _) } ->
    fail "This expression should not be a function."
  | _ -> return vb
;;

let parse_value_binding parse_exp =
  parse_fun_binding parse_exp <|> parse_simple_binding parse_exp
;;

let parse_value_binding_list parse_exp =
  ws
  *> sep_by1
       (ws *> keyword "and")
       (parse_fun_binding parse_exp <|> parse_simple_binding parse_exp)
;;

(* -------------------- Expression -------------------- *)

let parse_exp_ident = parse_ident >>| fun ident -> Exp_ident ident
let parse_exp_constant = parse_constant >>| fun const -> Exp_constant const

let parse_exp_let parse_exp =
  ws
  *> keyword "let"
  *>
  let* rec_flag = parse_rec_flag in
  let* value_binding_list =
    ws *> parse_value_binding_list parse_exp <* ws <* keyword "in"
  in
  let* exp = ws *> parse_exp in
  return
    (Exp_let (rec_flag, List.hd_exn value_binding_list, safe_tl value_binding_list, exp))
;;

let parse_exp_fun parse_exp =
  ws
  *> keyword "fun"
  *>
  let* pat = parse_pattern in
  let* pat_list = ws *> many parse_pattern in
  choice
    [ (let* exp = parse_constraint parse_exp "->" in
       match exp with
       | Exp_constraint (exp, type') ->
         return (Exp_fun (Pat_constraint (pat, type'), pat_list, exp))
       | _ -> return (Exp_fun (pat, pat_list, exp)))
    ; (let* exp = ws *> string "->" *> parse_exp in
       return (Exp_fun (pat, pat_list, exp)))
    ]
;;

let parse_exp_apply_fun parse_exp =
  parse_chain_left_associative
    parse_exp
    (return (fun exp1 exp2 -> Exp_apply (exp1, exp2)))
;;

let parse_exp_apply_op parse_exp =
  let parse_cur_exp = parse_left_bin_op parse_exp mul_div in
  let parse_cur_exp = parse_left_bin_op parse_cur_exp add_sub in
  let parse_cur_exp = parse_left_bin_op parse_cur_exp cmp in
  let parse_cur_exp = parse_right_bin_op parse_cur_exp and_ in
  parse_right_bin_op parse_cur_exp or_
;;

let parse_unary_op parse_exp =
  let is_not_space = function
    | '(' | '[' | '_' | '\'' | '\"' -> true
    | c -> Char.is_alphanum c
  in
  let string_un_op str =
    string str
    *>
    let* char_value = peek_char_fail in
    if is_not_space char_value
    then return str
    else fail (Printf.sprintf "There is no space after unary minus.")
  in
  ws
  *> (string_un_op "-" *> parse_exp
      >>| (fun exp -> Exp_apply (Exp_ident "~-", exp))
      <|> parse_exp)
;;

let parse_exp_apply ~with_un_op parse_exp =
  let parse_cur_exp = parse_exp_apply_fun parse_exp in
  let parse_cur_exp =
    if with_un_op then parse_unary_op parse_cur_exp else parse_cur_exp
  in
  parse_exp_apply_op parse_cur_exp
;;

let parse_case parse_exp =
  option () (string "|" *> return ())
  *>
  let* pat = parse_pattern <* ws <* string "->" in
  let* exp = ws *> parse_exp in
  return { left = pat; right = exp }
;;

let parse_exp_function parse_exp =
  ws
  *> keyword "function"
  *>
  let* case_list = ws *> sep_by1 (ws *> string "|" *> ws) (parse_case parse_exp) in
  return (Exp_function (List.hd_exn case_list, safe_tl case_list))
;;

let parse_exp_match parse_exp =
  let* exp = ws *> keyword "match" *> ws *> parse_exp <* ws <* keyword "with" in
  let* case_list = ws *> sep_by1 (ws *> string "|" *> ws) (parse_case parse_exp) in
  return (Exp_match (exp, List.hd_exn case_list, safe_tl case_list))
;;

let parse_exp_tuple parse_exp =
  ws
  *>
  let* first_exp = parse_exp in
  ws
  *> string ","
  *>
  let* second_exp = parse_exp in
  let* exp_list = many (ws *> string "," *> parse_exp) in
  return (Exp_tuple (first_exp, second_exp, exp_list))
;;

let parse_exp_construct_keyword parse_exp =
  choice
    [ (let* id =
         ws *> choice [ keyword "true"; keyword "false"; keyword "None"; keyword "()" ]
       in
       return (Exp_construct (id, None)))
    ; (let* id = ws *> keyword "Some" in
       let* arg = ws *> skip_parens parse_exp >>| Option.some in
       return (Exp_construct (id, arg)))
    ]
;;

let parse_exp_construct parse_exp =
  let parse_elements =
    ws *> string "[" *> sep_by (ws *> string ";") parse_exp
    <* ws
    <* string "]"
    >>| List.fold_right
          ~init:(Exp_construct ("[]", None))
          ~f:(fun exp acc -> Exp_construct ("::", Some (Exp_tuple (exp, acc, []))))
  in
  parse_elements
;;

let parse_exp_list_construct parse_exp =
  parse_chain_right_associative
    parse_exp
    (ws
     *> string "::"
     *> return (fun acc exp2 -> Exp_construct ("::", Some (Exp_tuple (acc, exp2, [])))))
;;

let parse_exp_ifthenelse parse_exp =
  let* if_ = ws *> keyword "if" *> parse_exp in
  let* then_ = ws *> keyword "then" *> parse_exp in
  let* else_ =
    option None (ws *> keyword "else" >>| Option.some)
    >>= function
    | None -> return None
    | Some _ -> parse_exp >>| Option.some
  in
  return (Exp_ifthenelse (if_, then_, else_))
;;

let parse_exp_sequence parse_exp =
  parse_chain_left_associative
    parse_exp
    (ws *> string ";" *> return (fun exp1 exp2 -> Exp_sequence (exp1, exp2)))
;;

let parse_exp_constraint parse_exp =
  let* exp = ws *> string "(" *> parse_exp in
  let* type' = ws *> string ":" *> parse_core_type <* ws <* string ")" in
  return (Exp_constraint (exp, type'))
;;

let parse_expression =
  ws
  *> fix (fun parse_full_exp ->
    let parse_exp =
      choice
        [ parse_exp_ident
        ; parse_exp_constant
        ; skip_parens parse_full_exp
        ; parse_exp_let parse_full_exp
        ; parse_exp_fun parse_full_exp
        ; parse_exp_function parse_full_exp
        ; parse_exp_match parse_full_exp
        ; parse_exp_ifthenelse parse_full_exp
        ; parse_exp_construct_keyword parse_full_exp
        ; parse_exp_construct parse_full_exp
        ; parse_exp_constraint parse_full_exp
        ]
    in
    let parse_exp = parse_exp_construct parse_exp <|> parse_exp in
    let parse_exp = parse_exp_apply ~with_un_op:true parse_exp <|> parse_exp in
    let parse_exp = parse_exp_construct parse_exp <|> parse_exp in
    let parse_exp = parse_exp_apply ~with_un_op:false parse_exp <|> parse_exp in
    let parse_exp = parse_exp_sequence parse_exp <|> parse_exp in
    let parse_exp = parse_exp_list_construct parse_exp <|> parse_exp in
    parse_exp_tuple parse_exp <|> parse_exp)
;;

(* ==================== Structure ==================== *)

let parse_struct_value =
  keyword "let"
  *>
  let* rec_flag = parse_rec_flag in
  let* first_value_binding = parse_value_binding parse_expression in
  let* value_binding_list = parse_value_binding_list parse_expression in
  ws
  *> option
       (Struct_value (rec_flag, List.hd_exn value_binding_list, safe_tl value_binding_list))
       (ws *> keyword "in" *> parse_expression
        >>| fun exp ->
        Struct_eval
          (Exp_let
             (rec_flag, List.hd_exn value_binding_list, safe_tl value_binding_list, exp))
       )
;;

let parse_structure =
  let parse_structure_item =
    ws *> (parse_struct_value <|> (parse_expression >>| fun exp -> Struct_eval exp))
  in
  let semicolons = many (ws *> string ";;") in
  sep_by semicolons parse_structure_item <* semicolons <* ws
;;

(* ==================== Execute ==================== *)

let parse = parse_string ~consume:All parse_structure<|MERGE_RESOLUTION|>--- conflicted
+++ resolved
@@ -134,9 +134,6 @@
 
 (* =================== Core_type =================== *)
 
-<<<<<<< HEAD
-let parse_type_name = ws *> string "'" *> parse_ident >>| fun id -> Type_name ("'" ^ id)
-=======
 let parse_type_name =
   ws
   *> string "'"
@@ -149,7 +146,6 @@
     | _ -> return (Type_name id))
   else return (Type_name id)
 ;;
->>>>>>> da2a03b6
 
 let parse_base_type =
   ws
@@ -202,12 +198,8 @@
   *> fix (fun parse_full_type ->
     let parse_type =
       choice
-<<<<<<< HEAD
-        [ parse_list_type parse_full_type
-=======
         [ parse_option_type parse_full_type
         ; parse_list_type parse_full_type
->>>>>>> da2a03b6
         ; parse_base_type
         ; parse_type_name
         ; skip_parens parse_full_type
@@ -361,10 +353,6 @@
   | { pat = _; exp = Exp_function _ | Exp_constraint (Exp_function _, _) } ->
     fail "This expression should not be a function."
   | _ -> return vb
-;;
-
-let parse_value_binding parse_exp =
-  parse_fun_binding parse_exp <|> parse_simple_binding parse_exp
 ;;
 
 let parse_value_binding_list parse_exp =
@@ -573,7 +561,6 @@
   keyword "let"
   *>
   let* rec_flag = parse_rec_flag in
-  let* first_value_binding = parse_value_binding parse_expression in
   let* value_binding_list = parse_value_binding_list parse_expression in
   ws
   *> option
