--- conflicted
+++ resolved
@@ -50,11 +50,7 @@
   let* char_value = peek_char_fail in
   if is_separator char_value
   then return str
-<<<<<<< HEAD
-  else fail (Printf.sprintf "There is no separator after \"%s\"." str)
-=======
   else fail (Printf.sprintf "There is no separator after %S." str)
->>>>>>> 89f2a08a
 ;;
 
 (* ==================== Ident ==================== *)
@@ -70,11 +66,7 @@
   in
   let ident = start_ident ^ rest_ident in
   if is_keyword ident
-<<<<<<< HEAD
-  then fail (Printf.sprintf "Impossible name: \"%s\"." ident)
-=======
   then fail (Printf.sprintf "Impossible name: %S." ident)
->>>>>>> 89f2a08a
   else return ident
 ;;
 
@@ -286,11 +278,7 @@
     List.fold_right
       list_
       ~init:(Exp_construct ("[]", None))
-<<<<<<< HEAD
-      ~f:(fun exp acc -> Exp_construct ("::", Some (Exp_tuple [ exp ; acc ])))
-=======
       ~f:(fun exp acc -> Exp_construct ("::", Some (Exp_tuple [ exp; acc ])))
->>>>>>> 89f2a08a
   in
   parse_elements <|> parse_bool_exp
 ;;
