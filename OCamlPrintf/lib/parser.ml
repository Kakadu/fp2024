--- conflicted
+++ resolved
@@ -55,14 +55,11 @@
   if is_separator char_value
   then return str
   else fail (Printf.sprintf "There is no separator after %S." str)
-<<<<<<< HEAD
 ;;
 
 let safe_tl = function
   | [] -> []
   | _ :: tail -> tail
-=======
->>>>>>> aa1a4152
 ;;
 
 (* ==================== Ident ==================== *)
@@ -113,11 +110,8 @@
 
 (* =================== Core_type =================== *)
 
-<<<<<<< HEAD
 let parse_type_name = ws *> string "'" *> parse_ident >>| fun id -> Type_name ("'" ^ id)
 
-=======
->>>>>>> aa1a4152
 let parse_base_type =
   ws
   *> choice
@@ -130,11 +124,7 @@
 ;;
 
 let parse_list_type parse_type =
-<<<<<<< HEAD
   ws *> (parse_base_type <|> parse_type_name <|> skip_parens parse_type)
-=======
-  ws *> (parse_base_type <|> skip_parens parse_type)
->>>>>>> aa1a4152
   <* ws
   <* keyword "list"
   >>= fun t -> return (Type_list t)
@@ -159,15 +149,11 @@
   *> fix (fun parse_full_type ->
     let parse_type =
       choice
-<<<<<<< HEAD
         [ parse_list_type parse_full_type
         ; parse_base_type
         ; parse_type_name
         ; skip_parens parse_full_type
         ]
-=======
-        [ parse_list_type parse_full_type; parse_base_type; skip_parens parse_full_type ]
->>>>>>> aa1a4152
     in
     let parse_type = parse_tuple_type parse_type <|> parse_type in
     parse_arrow_type parse_type <|> parse_type)
@@ -205,17 +191,9 @@
   let parse_elements =
     ws *> string "[" *> sep_by (ws *> string ";") parse_pat
     <* string "]"
-<<<<<<< HEAD
     >>| List.fold_right
           ~init:(Pat_construct ("[]", None))
           ~f:(fun pat acc -> Pat_construct ("::", Some (Pat_tuple (pat, acc, []))))
-=======
-    >>| fun list_ ->
-    List.fold_right
-      list_
-      ~init:(Pat_construct ("[]", None))
-      ~f:(fun pat acc -> Pat_construct ("::", Some (Pat_tuple (pat, acc, []))))
->>>>>>> aa1a4152
   in
   choice [ parse_elements; parse_pat_construct_keyword parse_pat ]
 ;;
@@ -224,15 +202,9 @@
   ws
   *> string "("
   *>
-<<<<<<< HEAD
   let* pat = parse_pat in
   let* type' = ws *> string ":" *> parse_core_type <* string ")" in
   return (Pat_constraint (pat, type'))
-=======
-  let* q = parse_pat in
-  let* type' = ws *> string ":" *> parse_core_type <* string ")" in
-  return (Pat_constraint (q, type'))
->>>>>>> aa1a4152
 ;;
 
 let parse_pattern =
@@ -309,29 +281,15 @@
     let* exp = ws *> string op *> parse_exp in
     return (Exp_constraint (exp, type'))
   in
-<<<<<<< HEAD
   let parse_exp_without_constraint = ws *> string op *> parse_exp in
-=======
-  let parse_exp_without_constraint =
-    let* exp = ws *> string op *> parse_exp in
-    return exp
-  in
->>>>>>> aa1a4152
   ws *> choice [ parse_exp_with_constraint; parse_exp_without_constraint ]
 ;;
 
 let parse_fun_binding parse_exp =
   let* name = ws *> parse_pat_var in
-<<<<<<< HEAD
   let* pat_list = ws *> sep_by1 ws parse_pattern in
   let* exp = parse_exp_constraint parse_exp "=" in
   return { pat = name; exp = Exp_fun (List.hd_exn pat_list, safe_tl pat_list, exp) }
-=======
-  let* first_pat = ws *> parse_pattern in
-  let* pat_list = ws *> sep_by ws parse_pattern in
-  let* exp = parse_exp_constraint parse_exp "=" in
-  return { pat = name; exp = Exp_fun (first_pat, pat_list, exp) }
->>>>>>> aa1a4152
 ;;
 
 let parse_simple_binding parse_exp =
@@ -346,12 +304,7 @@
 
 let parse_value_binding_list parse_exp =
   ws
-<<<<<<< HEAD
   *> sep_by1
-=======
-  *> option () (string "and" *> return ())
-  *> sep_by
->>>>>>> aa1a4152
        (ws *> keyword "and")
        (parse_fun_binding parse_exp <|> parse_simple_binding parse_exp)
 ;;
@@ -366,36 +319,21 @@
   *> keyword "let"
   *>
   let* rec_flag = parse_rec_flag in
-<<<<<<< HEAD
-=======
-  let* first_value_binding = ws *> parse_value_binding parse_exp in
->>>>>>> aa1a4152
   let* value_binding_list =
     ws *> parse_value_binding_list parse_exp <* ws <* keyword "in"
   in
   let* exp = ws *> parse_exp in
-<<<<<<< HEAD
   return
     (Exp_let (rec_flag, List.hd_exn value_binding_list, safe_tl value_binding_list, exp))
-=======
-  return (Exp_let (rec_flag, first_value_binding, value_binding_list, exp))
->>>>>>> aa1a4152
 ;;
 
 let parse_exp_fun parse_exp =
   ws
   *> keyword "fun"
   *>
-<<<<<<< HEAD
   let* pat_list = many1 parse_pattern in
   let* exp = parse_exp_constraint parse_exp "->" in
   return (Exp_fun (List.hd_exn pat_list, safe_tl pat_list, exp))
-=======
-  let* first_pat = parse_pattern in
-  let* pat_list = many parse_pattern in
-  let* exp = parse_exp_constraint parse_exp "->" in
-  return (Exp_fun (first_pat, pat_list, exp))
->>>>>>> aa1a4152
 ;;
 
 let parse_exp_apply_fun parse_exp =
@@ -403,13 +341,8 @@
   many parse_exp
   >>| fun exp_list ->
   if List.is_empty exp_list
-<<<<<<< HEAD
   then exp
   else Exp_apply (exp, List.hd_exn exp_list, List.tl_exn exp_list)
-=======
-  then var
-  else Exp_apply (var, List.hd_exn exp_list, List.tl_exn exp_list)
->>>>>>> aa1a4152
 ;;
 
 let parse_exp_apply_op parse_exp =
@@ -435,14 +368,8 @@
 
 let parse_exp_match parse_exp =
   let* exp = ws *> keyword "match" *> ws *> parse_exp <* ws <* keyword "with" in
-<<<<<<< HEAD
   let* case_list = ws *> sep_by1 (ws *> string "|" *> ws) (parse_case parse_exp) in
   return (Exp_match (exp, List.hd_exn case_list, safe_tl case_list))
-=======
-  let* first_case = ws *> parse_case parse_exp in
-  let* case_list = ws *> sep_by (ws *> string "|" *> ws) (parse_case parse_exp) in
-  return (Exp_match (exp, first_case, case_list))
->>>>>>> aa1a4152
 ;;
 
 let parse_exp_tuple parse_exp =
@@ -472,17 +399,9 @@
     ws *> string "[" *> sep_by (ws *> string ";") parse_exp
     <* ws
     <* string "]"
-<<<<<<< HEAD
     >>| List.fold_right
           ~init:(Exp_construct ("[]", None))
           ~f:(fun exp acc -> Exp_construct ("::", Some (Exp_tuple (exp, acc, []))))
-=======
-    >>| fun list_ ->
-    List.fold_right
-      list_
-      ~init:(Exp_construct ("[]", None))
-      ~f:(fun exp acc -> Exp_construct ("::", Some (Exp_tuple (exp, acc, []))))
->>>>>>> aa1a4152
   in
   choice [ parse_elements; parse_exp_construct_keyword parse_exp ]
 ;;
@@ -537,7 +456,6 @@
   let* value_binding_list = parse_value_binding_list parse_expression in
   ws
   *> option
-<<<<<<< HEAD
        (Struct_value (rec_flag, List.hd_exn value_binding_list, safe_tl value_binding_list))
        (ws *> keyword "in" *> parse_expression
         >>| fun exp ->
@@ -545,12 +463,6 @@
           (Exp_let
              (rec_flag, List.hd_exn value_binding_list, safe_tl value_binding_list, exp))
        )
-=======
-       (Struct_value (rec_flag, first_value_binding, value_binding_list))
-       (ws *> keyword "in" *> parse_expression
-        >>| fun exp ->
-        Struct_eval (Exp_let (rec_flag, first_value_binding, value_binding_list, exp)))
->>>>>>> aa1a4152
 ;;
 
 let parse_structure =
