--- conflicted
+++ resolved
@@ -2,24 +2,16 @@
 
 (** SPDX-License-Identifier: LGPL-3.0-or-later *)
 
-<<<<<<< HEAD
-=======
 val get_priority : string -> int
 val is_operator : string -> bool
 val is_negative_op : string -> bool
->>>>>>> da2a03b6
 val pp_rec_flag : Format.formatter -> Ast.rec_flag -> unit
 val pp_ident : Format.formatter -> string -> unit
 val pp_constant : Format.formatter -> Ast.constant -> unit
 val pp_core_type : Format.formatter -> Ast.core_type -> unit
 val pp_pattern : Format.formatter -> Ast.pattern -> unit
 val pp_expression : Format.formatter -> Ast.Expression.t -> unit
-<<<<<<< HEAD
-val pp_value_binding : Format.formatter -> Ast.Expression.t Ast.value_binding -> unit
-val pp_case : Format.formatter -> Ast.Expression.t Ast.case -> unit
-=======
 val pp_value_binding : Format.formatter -> Ast.Expression.value_binding_exp -> unit
 val pp_case : Format.formatter -> Ast.Expression.case_exp -> unit
->>>>>>> da2a03b6
 val pp_structure_item : Format.formatter -> Ast.structure_item -> unit
 val pp_structure : Format.formatter -> Ast.structure -> unit