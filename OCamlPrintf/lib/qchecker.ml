(** Copyright 2024-2025, Friend-zva, RodionovMaxim05 *)

(** SPDX-License-Identifier: LGPL-3.0-or-later *)

open Ast
open Ast.Expression

module TestQCheckManual = struct
  open QCheck.Gen

  let coef = 50 (* For the generator's speed. *)

  let gen_char =
    (* Exception quotation marks and backslash. *)
    oneof [ return '!'; char_range '#' '&'; char_range '(' '['; char_range ']' '~' ]
  ;;

  let min_range = int_range 0 10
  let gen_int = nat
  let gen_string gen = string_size min_range ~gen
  let gen_list gen = list_size (int_range 0 5) gen

  (** [gen_list] without zero size *)
  let gen_list_nat gen = list_size (int_range 1 3) gen

  let gen_bin_opr =
    oneofl
      [ Exp_ident "*"
      ; Exp_ident "/"
      ; Exp_ident "+"
      ; Exp_ident "-"
      ; Exp_ident ">="
      ; Exp_ident "<="
      ; Exp_ident "<>"
      ; Exp_ident "="
      ; Exp_ident ">"
      ; Exp_ident "<"
      ; Exp_ident "&&"
      ; Exp_ident "||"
      ]
  ;;

  let gen_ident =
    let gen_var =
      map2
        (fun start_ident rest_ident ->
          match Base.Char.to_string start_ident ^ rest_ident with
          | "_" -> "id"
          | id -> id)
        (oneof [ char_range 'a' 'z'; return '_' ])
        (gen_string
           (oneof
              [ char_range '0' '9'
              ; char_range 'A' 'Z'
              ; char_range 'a' 'z'
              ; return '_'
              ; return '\''
              ]))
    in
    gen_var >>= fun name -> if is_keyword name then gen_var else return name
  ;;

  let gen_constant =
    oneof
      [ map (fun i -> Const_integer i) gen_int
      ; map (fun c -> Const_char c) gen_char
      ; map (fun s -> Const_string s) (gen_string gen_char)
      ]
  ;;

  let gen_core_type =
    sized
    @@ fix (fun self ->
         function
         | 0 ->
           oneofl [ Type_any; Type_unit; Type_char; Type_int; Type_string; Type_bool ]
         | n ->
           oneof
             [ return Type_any
             ; return Type_unit
             ; return Type_char
             ; return Type_int
             ; return Type_string
             ; return Type_bool
<<<<<<< HEAD
             ; map (fun id -> Type_name id) (map (fun id -> "'" ^ id) gen_ident)
=======
             ; map (fun t -> Type_option t) (self (n / coef))
             ; map
                 (fun id -> Type_name id)
                 (map
                    (fun id ->
                      if String.length id > 1
                      then (
                        match String.get id 1 with
                        | '\'' -> "_" ^ id
                        | _ -> id)
                      else id)
                    gen_ident)
>>>>>>> da2a03b6
             ; map (fun t -> Type_list t) (self (n / coef))
             ; map3
                 (fun t1 t2 t3 -> Type_tuple (t1, t2, t3))
                 (self (n / coef))
                 (self (n / coef))
                 (gen_list (self (n / coef)))
             ; map2 (fun t1 t2 -> Type_arrow (t1, t2)) (self (n / coef)) (self (n / coef))
             ])
  ;;

  let gen_pattern =
    sized
    @@ fix (fun self ->
         function
         | 0 ->
           oneof
             [ return Pat_any
             ; map (fun i -> Pat_var i) gen_ident
             ; map (fun c -> Pat_constant c) gen_constant
             ]
         | n ->
           oneof
             [ return Pat_any
             ; map (fun i -> Pat_var i) gen_ident
             ; map (fun c -> Pat_constant c) gen_constant
             ; map3
                 (fun f s l -> Pat_tuple (f, s, l))
                 (self (n / coef))
                 (self (n / coef))
                 (gen_list (self (n / coef)))
             ; return (Pat_construct ("[]", None))
             ; (let rec gen_list n =
                  if n = 0
                  then return (Pat_construct ("[]", None))
                  else (
                    let element = self 0 in
                    let tail = gen_list (n - 1) in
                    map2
                      (fun e t -> Pat_construct ("::", Some (Pat_tuple (e, t, []))))
                      element
                      tail)
                in
                gen_list (Random.int 5))
             ; return (Pat_construct ("true", None))
             ; return (Pat_construct ("false", None))
             ; map (fun i -> Pat_construct ("Some", Some i)) (self (n / coef))
             ; return (Pat_construct ("[]", None))
             ; map2 (fun pat t -> Pat_constraint (pat, t)) (self (n / coef)) gen_core_type
             ])
  ;;

  let rec fix_exp_fun = function
    | Exp_fun (_, _, exp) -> fix_exp_fun exp
    | Exp_function ({ left = _; right = exp }, _) -> fix_exp_fun exp
    | Exp_constraint (exp, type') -> Exp_constraint (fix_exp_fun exp, type')
    | exp -> exp
  ;;

  let gen_vb_without_flag gen =
    oneof
      [ map2 (fun id exp -> { pat = Pat_var id; exp }) gen_ident gen
      ; map3
          (fun id type' exp -> { pat = Pat_constraint (Pat_var id, type'); exp })
          gen_ident
          gen_core_type
          gen
      ; map2 (fun pat exp -> { pat; exp = fix_exp_fun exp }) gen_pattern gen
      ]
  ;;

  let gen_expression =
    sized
    @@ fix (fun self ->
         function
         | 0 ->
           oneof
             [ map (fun i -> Exp_ident i) gen_ident
             ; map (fun c -> Exp_constant c) gen_constant
             ]
         | n ->
           oneof
             [ map (fun i -> Exp_ident i) gen_ident
             ; map (fun c -> Exp_constant c) gen_constant
             ; map3
                 (fun rec_fl first_value_binding value_binding_list exp ->
                   Exp_let (rec_fl, first_value_binding, value_binding_list, exp))
                 (oneof [ return Nonrecursive; return Recursive ])
                 (gen_vb_without_flag (self (n / coef)))
                 (gen_list (gen_vb_without_flag (self (n / coef))))
               <*> self (n / coef)
             ; map3
                 (fun first_pat pat_list exp -> Exp_fun (first_pat, pat_list, exp))
                 gen_pattern
                 (gen_list_nat gen_pattern)
                 (self (n / coef))
             ; map2 (fun exp_fn exp -> Exp_apply (exp_fn, exp)) (self 0) (self (n / coef))
             ; map (fun exp -> Exp_apply (Exp_ident "~-", exp)) (self (n / coef))
             ; map3
                 (fun opr opn1 opn2 -> Exp_apply (opr, Exp_apply (opn1, opn2)))
                 gen_bin_opr
                 (self (n / coef))
                 (self (n / coef))
             ; map2
                 (fun first_case case_list -> Exp_function (first_case, case_list))
                 (map2 (fun left right -> { left; right }) gen_pattern (self (n / coef)))
                 (gen_list
                    (map2
                       (fun left right -> { left; right })
                       gen_pattern
                       (self (n / coef))))
             ; map3
                 (fun exp first_case case_list -> Exp_match (exp, first_case, case_list))
                 (self (n / coef))
                 (map2 (fun left right -> { left; right }) gen_pattern (self (n / coef)))
                 (gen_list
                    (map2
                       (fun left right -> { left; right })
                       gen_pattern
                       (self (n / coef))))
             ; map3
                 (fun first second list -> Exp_tuple (first, second, list))
                 (self (n / coef))
                 (self (n / coef))
                 (gen_list (self (n / coef)))
             ; return (Exp_construct ("[]", None))
             ; (let rec gen_list n =
                  if n = 0
                  then return (Exp_construct ("[]", None))
                  else (
                    let element = self 0 in
                    let tail = gen_list (n - 1) in
                    map2
                      (fun e t -> Exp_construct ("::", Some (Exp_tuple (e, t, []))))
                      element
                      tail)
                in
                gen_list (Random.int 5))
             ; return (Exp_construct ("true", None))
             ; return (Exp_construct ("false", None))
             ; map (fun i -> Exp_construct ("Some", Some i)) (self (n / coef))
             ; return (Exp_construct ("None", None))
             ; map3
                 (fun i t e -> Exp_ifthenelse (i, t, e))
                 (self (n / coef))
                 (self (n / coef))
                 (option (self (n / coef)))
             ; map2
                 (fun exp1 exp2 -> Exp_sequence (exp1, exp2))
                 (self (n / coef))
                 (self (n / coef))
             ; map2 (fun exp t -> Exp_constraint (exp, t)) (self (n / coef)) gen_core_type
             ])
  ;;

  let gen_structure_item =
    oneof
      [ map (fun exp -> Struct_eval exp) gen_expression
      ; map3
          (fun rec_flag first_value_binding value_binding_list ->
            Struct_value (rec_flag, first_value_binding, value_binding_list))
          (oneof [ return Nonrecursive; return Recursive ])
          (gen_vb_without_flag gen_expression)
          (gen_list_nat (gen_vb_without_flag gen_expression))
      ]
  ;;

  let gen_structure = gen_list_nat gen_structure_item
end

let failure ast =
  Format.asprintf
    "*** PPrinter ***@.%a@.*** Ast ***@.%s@.*** Parser ***@.%s@."
    Pprinter.pp_structure
    ast
    (show_structure ast)
    (match Parser.parse (Format.asprintf "%a" Pprinter.pp_structure ast) with
     | Ok ast_parsed -> show_structure ast_parsed
     | Error error -> error)
;;

let rule_gen ?(show_passed = false) ?(show_shrinker = false) ast =
  match Parser.parse (Format.asprintf "%a" Pprinter.pp_structure ast) with
  | Ok ast_parsed ->
    if ast = ast_parsed
    then (
      if show_passed
      then Format.printf "@.*** PPrinter ***@.%a@." Pprinter.pp_structure ast;
      true)
    else (
      if show_shrinker
      then (
        Format.printf "@.*** Shrinker ***@.%a@." Pprinter.pp_structure ast;
        Format.printf "@.*** AST ***@.%s@." (show_structure ast));
      false)
  | Error _ ->
    if show_shrinker
    then Format.printf "@.*** Shrinker ***@.%a@." Pprinter.pp_structure ast;
    false
;;

let run_gen ?(show_passed = false) ?(show_shrinker = false) ?(count = 10) =
  let gen type_gen =
    QCheck.make type_gen ~print:failure ~shrink:Shrinker.shrink_structure
  in
  QCheck_base_runner.run_tests_main
    [ QCheck.Test.make
        ~count
        ~name:"the manual generator"
        (gen TestQCheckManual.gen_structure)
        (fun ast -> rule_gen ~show_passed ~show_shrinker ast)
    ; QCheck.Test.make
        ~count
        ~name:"the auto generator"
        (gen Ast.gen_structure)
        (fun ast -> rule_gen ~show_passed ~show_shrinker ast)
    ]
;;<|MERGE_RESOLUTION|>--- conflicted
+++ resolved
@@ -82,9 +82,6 @@
              ; return Type_int
              ; return Type_string
              ; return Type_bool
-<<<<<<< HEAD
-             ; map (fun id -> Type_name id) (map (fun id -> "'" ^ id) gen_ident)
-=======
              ; map (fun t -> Type_option t) (self (n / coef))
              ; map
                  (fun id -> Type_name id)
@@ -97,7 +94,6 @@
                         | _ -> id)
                       else id)
                     gen_ident)
->>>>>>> da2a03b6
              ; map (fun t -> Type_list t) (self (n / coef))
              ; map3
                  (fun t1 t2 t3 -> Type_tuple (t1, t2, t3))
